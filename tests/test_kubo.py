"""Test the Kubo module."""
import os

import numpy as np
import pytest
from pytest import approx

import wannierberri as wberri

from conftest import OUTPUT_DIR
from create_system import create_files_Fe_W90, system_Fe_W90, system_Fe_W90_wcc
from create_system import create_files_GaAs_W90, system_GaAs_W90, system_GaAs_W90_wcc
from compare_result import compare_energyresult
from test_integrate import compare_quant

@pytest.fixture
def check_integrate_dynamical():
    """
    This function is similar to check_integrate, but the difference is 1) the shape of the
    data are different for dynamical quantities (has omega index), and 2) opt_conductivity
    requires a special treatment because of sym and asym data.
    """
    def _inner(system, quantities, fout_name, Efermi, omega, grid_param, comparer,
               numproc=0, additional_parameters={}, adpt_num_iter=0,
               suffix="", suffix_ref="", extra_precision={} ):

        grid = wberri.Grid(system, **grid_param)
        result = wberri.integrate(system,
                grid = grid,
                Efermi = Efermi,
                omega = omega,
                quantities = quantities,
                numproc = numproc,
                adpt_num_iter = adpt_num_iter,
                parameters = additional_parameters,
                fout_name = os.path.join(OUTPUT_DIR, fout_name),
                suffix = suffix,
                restart = False,
                )
        if len(suffix) > 0:
            suffix = "-" + suffix
        if len(suffix_ref) > 0:
            suffix_ref = "-" + suffix_ref

        # Test results output
        for quant in quantities:
            if quant == "opt_conductivity":
                data_list = [result.results.get(quant).results.get(s).data for s in ["sym", "asym"]]
            else:
                data_list = [result.results.get(quant).data]

            for data in data_list:
                assert data.shape[0] == len(Efermi)
                assert data.shape[1] == len(omega)
                assert all(i == 3 for i in data.shape[2:])

        # Test file output
        if comparer:
            quantities_compare = quantities.copy()
            if "opt_conductivity" in quantities:
                quantities_compare += ["opt_conductivity-sym", "opt_conductivity-asym"]
                quantities_compare.remove("opt_conductivity")

            for quant in quantities_compare:
                prec = extra_precision[quant] if quant in extra_precision else None
                comparer(fout_name, quant+suffix, adpt_num_iter,
                    suffix_ref=compare_quant(quant)+suffix_ref, precision=prec)

    return _inner


def test_optical(check_integrate_dynamical, system_Fe_W90, compare_energyresult):
    """Test optical properties: optical conductivity and spin Hall conductivity"""
    quantities = ["opt_conductivity", "opt_SHCqiao", "opt_SHCryoo"]

    Efermi = np.array([17.0, 18.0])
    omega = np.arange(0.0, 7.1, 1.0)
    kubo_params = dict(smr_fixed_width=0.20, smr_type="Gaussian")
    grid_param = dict(NK=[6, 6, 6], NKFFT=[3, 3, 3])
    adpt_num_iter = 1
<<<<<<< HEAD
    fout_name = "kubo_Fe_W90"

    # output folder

    result = wberri.integrate(system,
            grid = grid,
            Efermi = Efermi,
            omega = omega,
            quantities = ["opt_conductivity", "opt_SHCqiao", "opt_SHCryoo"],
            parallel=parallel_serial,
            adpt_num_iter = adpt_num_iter,
            parameters = kubo_params,
            global_parameters = {"use_symmetry":False},
            fout_name = os.path.join(output_dir, fout_name),
            restart = False,
    )

    return Efermi, omega, adpt_num_iter, fout_name, result

=======
>>>>>>> 8a23b415

    check_integrate_dynamical(system_Fe_W90, quantities, fout_name="kubo_Fe_W90",
        Efermi=Efermi, omega=omega, grid_param=grid_param,
        adpt_num_iter=adpt_num_iter, comparer=compare_energyresult,
        additional_parameters=kubo_params)

    # TODO: Add wcc test




def test_shiftcurrent(check_integrate_dynamical, system_GaAs_W90, compare_energyresult):
    """Test shift current"""
    quantities = ["opt_shiftcurrent"]

    Efermi = np.linspace(7., 9., 5)
    omega = np.arange(1.0, 5.1, 0.5)
    kubo_params = dict(smr_fixed_width=0.20, smr_type="Gaussian", sc_eta=0.10)
    grid_param = dict(NK=[6, 6, 6], NKFFT=[3, 3, 3])
    adpt_num_iter = 1

    check_integrate_dynamical(system_GaAs_W90, quantities, fout_name="kubo_GaAs_W90",
        Efermi=Efermi, omega=omega, grid_param=grid_param,
        adpt_num_iter=adpt_num_iter, comparer=compare_energyresult,
        additional_parameters=kubo_params,
        extra_precision = {"opt_shiftcurrent":1e-9})

    # TODO: Add wcc test<|MERGE_RESOLUTION|>--- conflicted
+++ resolved
@@ -21,7 +21,9 @@
     requires a special treatment because of sym and asym data.
     """
     def _inner(system, quantities, fout_name, Efermi, omega, grid_param, comparer,
-               numproc=0, additional_parameters={}, adpt_num_iter=0,
+               additional_parameters={}, 
+               global_parameters={},
+               adpt_num_iter=0,
                suffix="", suffix_ref="", extra_precision={} ):
 
         grid = wberri.Grid(system, **grid_param)
@@ -30,9 +32,9 @@
                 Efermi = Efermi,
                 omega = omega,
                 quantities = quantities,
-                numproc = numproc,
                 adpt_num_iter = adpt_num_iter,
                 parameters = additional_parameters,
+                global_parameters = global_parameters,
                 fout_name = os.path.join(OUTPUT_DIR, fout_name),
                 suffix = suffix,
                 restart = False,
@@ -78,32 +80,11 @@
     kubo_params = dict(smr_fixed_width=0.20, smr_type="Gaussian")
     grid_param = dict(NK=[6, 6, 6], NKFFT=[3, 3, 3])
     adpt_num_iter = 1
-<<<<<<< HEAD
-    fout_name = "kubo_Fe_W90"
-
-    # output folder
-
-    result = wberri.integrate(system,
-            grid = grid,
-            Efermi = Efermi,
-            omega = omega,
-            quantities = ["opt_conductivity", "opt_SHCqiao", "opt_SHCryoo"],
-            parallel=parallel_serial,
-            adpt_num_iter = adpt_num_iter,
-            parameters = kubo_params,
-            global_parameters = {"use_symmetry":False},
-            fout_name = os.path.join(output_dir, fout_name),
-            restart = False,
-    )
-
-    return Efermi, omega, adpt_num_iter, fout_name, result
-
-=======
->>>>>>> 8a23b415
 
     check_integrate_dynamical(system_Fe_W90, quantities, fout_name="kubo_Fe_W90",
         Efermi=Efermi, omega=omega, grid_param=grid_param,
         adpt_num_iter=adpt_num_iter, comparer=compare_energyresult,
+        global_parameters = {'use_symmetry' : False} ,
         additional_parameters=kubo_params)
 
     # TODO: Add wcc test
