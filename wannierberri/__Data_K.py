#                                                            #
# This file is distributed as part of the WannierBerri code  #
# under the terms of the GNU General Public License. See the #
# file `LICENSE' in the root directory of the WannierBerri   #
# distribution, or http://www.gnu.org/copyleft/gpl.txt       #
#                                                            #
# The WannierBerri code is hosted on GitHub:                 #
# https://github.com/stepan-tsirkin/wannier-berri            #
#                     written by                             #
#           Stepan Tsirkin, University of Zurich             #
#                                                            #
#------------------------------------------------------------


## TODO : maybe to make some lazy_property's not so lazy to save some memory
import numpy as np
import lazy_property
from .__parallel import pool
from collections import defaultdict
from .__system import System
import time
from .__utility import  print_my_name_start,print_my_name_end, FFT_R_to_k, alpha_A,beta_A
from .__fermisea2 import DataIO, mergeDataIO
import gc
import os

def _rotate_matrix(X):
    return X[1].T.conj().dot(X[0]).dot(X[1])

   
class Data_K():
    default_parameters =  {
                    'frozen_max': -np.Inf,
                    'random_gauge':False,
                    'degen_thresh':-1 ,
                    'delta_fz':0.1,
                    'ksep': 50 ,
                    'Emin': -np.Inf ,
                    'Emax': np.Inf ,
                    'use_wcc_phase':False,
                    'fftlib' : 'fftw',
                    'npar_k' : 1 
                       }

    __doc__ = """
    class to store data of the FFT grid. Is destroyed after  everything is evaluated for the FFT grid

    Parameters
    -----------
    frozen_max : float
        position of the upper edge of the frozen window. Used in the evaluation of orbital moment. But not necessary. 
        If not specified, attempts to read this value from system. Othewise set to  ``{frozen_max}``
    degen_thresh : float
        threshold to consider bands as degenerate. Used in calculation of Fermi-surface integrals. Default: ``{degen_thresh}``
    random_gauge : bool
        applies random unitary rotations to degenerate states. Needed only for testing, to make sure that gauge covariance is preserved. Default: ``{random_gauge}``
    ksep: int
        separate k-point into blocks with size ksep to save memory when summing internal bands matrix. Working on gyotropic_Korb and berry_dipole. Default: ``{ksep}``
    delta_fz:float
        size of smearing for B matrix with frozen window, from frozen_max-delta_fz to frozen_max. Default: ``{delta_fz}``
    use_wcc_phase: bool
        using wannier centres in Fourier transform. Correspoinding to Convention I (True), II (False) in Ref."Tight-binding formalism in the context of the PythTB package". Default: ``{use_wcc_phase}``
    """ .format(**default_parameters)



    def __init__(self,system,dK,grid,Kpoint=None,**parameters):
#        self.spinors=system.spinors
        self.system=system
        self.set_parameters(**parameters)
        self.NKFFT=grid.FFT
        self.select_K=np.ones(self.NKFFT_tot,dtype=bool)
        self.findif=grid.findif
        self.cell_volume=self.system.cell_volume
        self.num_wann=self.system.num_wann
        self.Kpoint=Kpoint
        self.nkptot = self.NKFFT[0]*self.NKFFT[1]*self.NKFFT[2]
<<<<<<< HEAD
        self.fft_R_to_k=FFT_R_to_k(self.system.iRvec,self.NKFFT,self.system.num_wann,
               self.system.wannier_centres_reduced,self.system.real_lattice,
                numthreads=self.npar_k if self.npar_k>0 else 1,lib=self.fftlib,use_wcc_phase=self.use_wcc_phase)
        self.poolmap=pool(self.npar_k)[0]
=======
        self.ksep = system.ksep
        self.use_wcc_phase=system.use_wcc_phase
        if self.use_wcc_phase:
            self.wannier_centres_reduced=system.wannier_centres_reduced
            self.wannier_centres_cart=system.wannier_centres_cart
        else:
            self.wannier_centres_reduced=np.zeros((self.num_wann,3))
            self.wannier_centres_cart=np.zeros((self.num_wann,3))
        ## TODO : create the plans externally, one per process 
#        print( "iRvec in data_K is :\n",self.iRvec)
        #self.fft_R_to_k=FFT_R_to_k(self.iRvec,self.NKFFT,self.num_wann,self.wannier_centres,numthreads=npar if npar>0 else 1,lib=fftlib,convention=system.convention)
        self.fft_R_to_k=FFT_R_to_k(self.iRvec,self.NKFFT,self.num_wann,self.wannier_centres_reduced,self.real_lattice,
                numthreads=npar if npar>0 else 1,lib=fftlib,use_wcc_phase=self.use_wcc_phase)
        self.Emin=system.Emin
        self.Emax=system.Emax
        self.poolmap=pool(npar_k)[0]
>>>>>>> 8a23b415

        
        if self.use_wcc_phase:
            self.cRvec_wcc=self.system.cRvec_wcc
            w_centres_diff = np.array([[j-i for j in self.system.wannier_centres_reduced] for i in self.system.wannier_centres_reduced])
            self.expdK=np.exp(2j*np.pi*(self.system.iRvec[None,None,:,:] +w_centres_diff[:,:,None,:]).dot(dK))
        else:
            self.cRvec_wcc=self.system.cRvec[None,None,:,:]
            self.expdK=np.exp(2j*np.pi*self.system.iRvec.dot(dK))[None,None,:]
        self.HH_R=system.HH_R*self.expdK
        self.dK=dK

    def set_parameters(self,**parameters):
        for param in self.default_parameters:
            if param in parameters:
                vars(self)[param]=parameters[param]
            else: 
                vars(self)[param]=self.default_parameters[param]
        if 'frozen_max' not in parameters:
            try : 
                self.frozen_max= self.system.frozen_max
            except:
                pass 



###########################################
###   Now the **_R objects are evaluated only on demand 
### - as Lazy_property (if used more than once) 
###   as property   - iif used only once
###   let's write them explicitly, for better code readability
###########################

    @lazy_property.LazyProperty
    def AA_R(self):
        return self.system.AA_R*self.expdK[:,:,:,None]

    @lazy_property.LazyProperty
    def BB_R(self):
        return self.system.BB_R*self.expdK[:,:,:,None]

    @lazy_property.LazyProperty
    def CC_R(self):
        return self.system.CC_R*self.expdK[:,:,:,None]

    @lazy_property.LazyProperty
    def SS_R(self):
        return self.system.SS_R*self.expdK[:,:,:,None]

    @property
    def SH_R(self):
        return self.system.SH_R*self.expdK[:,:,:,None]

    @property
    def SR_R(self):
        return self.system.SR_R*self.expdK[:,:,:,None,None]

    @property
    def SA_R(self):
        return self.system.SA_R*self.expdK[:,:,:,None,None]

    @property
    def SHA_R(self):
        return self.system.SHA_R*self.expdK[:,:,:,None,None]

    @property
    def SHR_R(self):
        return self.system.SHR_R*self.expdK[:,:,:,None,None]

###############################################################

    @lazy_property.LazyProperty
    def iter_op_ed(self):
        it=list(range(0,self.NKFFT_tot,self.ksep))+[self.NKFFT_tot]
        return list(zip(it,it[1:]))

    def _rotate(self,mat):
        print_my_name_start()
        assert mat.ndim>2
        if mat.ndim==3:
            return  np.array(self.poolmap( _rotate_matrix , zip(mat,self.UU_K)))
        else:
            for i in range(mat.shape[-1]):
                mat[...,i]=self._rotate(mat[...,i])
            return mat

    @lazy_property.LazyProperty
    def diag_w_centres(self):
        '''
        After rotate. U^+ \tau U
        diagnal matrix of wannier centres delta_ij*tau_i (Cartesian)
        '''
        return np.sum(self.UU_K.conj()[:,:,:,None,None] *self.UU_K[:,:,None,:,None]*self.system.wannier_centres_cart[None,:,None,None,:] , axis=1)
        

    def _R_to_k_H(self,XX_R,der=0,hermitian=True,asym_before=False,asym_after=False,flag=None):
        """ converts from real-space matrix elements in Wannier gauge to 
            k-space quantities in k-space. 
            der [=0] - defines the order of comma-derivative 
            hermitian [=True] - consoder the matrix hermitian
            asym_before = True -  takes the antisymmetrc part over the first two cartesian indices before differentiation
            asym_after = True  - asymmetrize after  differentiation
            flag: is a flag indicates if we need additional terms in self.fft_R_to_k under use_wcc_phase. 
                'None' means no adiditional terms.
                'AA' means, under use_wcc_phase, FFT of AA_R have an additional term -tau_i.
            WARNING: the input matrix is destroyed, use np.copy to preserve it"""
        
        def asymmetrize(X,asym):
            """auxilary function"""
            if asym  :
                assert len(X.shape)>=5 , "cannot antisymmetrize less then 2 indices"
                return X[:,:,:,alpha_A,beta_A]-X[:,:,:,beta_A,alpha_A]
            else:
                return X
        XX_R=asymmetrize(XX_R, asym_before)
        for i in range(der):
            shape_cR = np.shape(self.cRvec_wcc)
            XX_R=1j*XX_R.reshape( (XX_R.shape)+(1,) ) * self.cRvec_wcc.reshape((shape_cR[0],shape_cR[1],self.system.nRvec)+(1,)*len(XX_R.shape[3:])+(3,))
        XX_R=asymmetrize(XX_R, asym_after)
        
        add_term = 0.0 # additional term under use_wcc_phase=True
        if self.use_wcc_phase:
            if flag=='AA':
                add_term = - self.diag_w_centres

        res = self._rotate((self.fft_R_to_k( XX_R,hermitian=hermitian))[self.select_K]  )
        res = res + add_term
        return res

    @lazy_property.LazyProperty
    def nbands(self):
        return self.HH_R.shape[0]


    @lazy_property.LazyProperty
    def kpoints_all(self):
        dkx,dky,dkz=1./self.NKFFT
        return np.array([self.dK+np.array([ix*dkx,iy*dky,iz*dkz]) 
          for ix in range(self.NKFFT[0])
              for iy in range(self.NKFFT[1])
                  for  iz in range(self.NKFFT[2])])%1


    @lazy_property.LazyProperty
    def NKFFT_tot(self):
        return np.prod(self.NKFFT)


#    defining sets of degenerate states.  
    @lazy_property.LazyProperty
    def degen(self):
            A=[np.where(E[1:]-E[:-1]>self.degen_thresh)[0]+1 for E in self.E_K ]
            A=[ [0,]+list(a)+[len(E)] for a,E in zip(A,self.E_K) ]
            return [[(ib1,ib2) for ib1,ib2 in zip(a,a[1:]) ]    for a,e in zip(A,self.E_K)]


    @lazy_property.LazyProperty
    def true_degen(self):
            A=[np.where(E[1:]-E[:-1]>self.degen_thresh)[0]+1 for E in self.E_K ]
            A=[ [0,]+list(a)+[len(E)] for a,E in zip(A,self.E_K) ]
            return [[(ib1,ib2) for ib1,ib2 in deg if ib2-ib1>1]  for deg in self.degen]


    @lazy_property.LazyProperty
    def E_K_degen(self):
        return [np.array([np.mean(E[ib1:ib2]) for ib1,ib2 in deg]) for deg,E in zip(self.degen,self.E_K)]

    @lazy_property.LazyProperty
    def vel_nonabelian(self):
        return [ [0.5*(S[ib1:ib2,ib1:ib2]+S[ib1:ib2,ib1:ib2].transpose((1,0,2)).conj()) for ib1,ib2 in deg] for S,deg in zip(self.V_H,self.degen)]


### TODO : check if it is really gaufge-covariant in case of isolated degeneracies
    @lazy_property.LazyProperty
    def mass_nonabelian(self):
        return [ [S[ib1:ib2,ib1:ib2]
                   +sum(np.einsum("mla,lnb->mnab",X,Y) 
                    for ibl1,ibl2 in (([  (0,ib1)]  if ib1>0 else [])+ ([  (ib2,self.nb_selected)]  if ib2<self.nb_selected else []))
                     for X,Y in [
                     (-D[ib1:ib2,ibl1:ibl2,:],V[ibl1:ibl2,ib1:ib2,:]),
                     (+V[ib1:ib2,ibl1:ibl2,:],D[ibl1:ibl2,ib1:ib2,:]),
                              ])       for ib1,ib2 in deg]
                     for S,D,V,deg in zip( self.del2E_H,self.D_H,self.V_H,self.degen) ]


    @lazy_property.LazyProperty
    def spin_nonabelian(self):
        return [ [S[ib1:ib2,ib1:ib2] for ib1,ib2 in deg] for S,deg in zip(self.S_H,self.degen)]


##  TODO: When it works correctly - think how to optimize it
    @lazy_property.LazyProperty
    def Berry_nonabelian(self):
        print_my_name_start()
        sbc=[(+1,alpha_A,beta_A),(-1,beta_A,alpha_A)]
        res= [ [ O[ib1:ib2,ib1:ib2,:]-1j*sum(s*np.einsum("mla,lna->mna",A[ib1:ib2,ib1:ib2,b],A[ib1:ib2,ib1:ib2,c]) for s,b,c in sbc) 
               +sum(s*np.einsum("mla,lna->mna",X,Y) 
                   for ibl1,ibl2 in (([  (0,ib1)]  if ib1>0 else [])+ ([  (ib2,self.nb_selected)]  if ib2<self.nb_selected else []))
                     for s,b,c in sbc
                    for X,Y in [(-D[ib1:ib2,ibl1:ibl2,b],A[ibl1:ibl2,ib1:ib2,c]),(-A[ib1:ib2,ibl1:ibl2,b],D[ibl1:ibl2,ib1:ib2,c]),
                                       (-1j*D[ib1:ib2,ibl1:ibl2,b],D[ibl1:ibl2,ib1:ib2,c])]
                           )
                        for ib1,ib2 in deg]
                     for O,A,D,deg in zip( self.Omega_Hbar,self.A_Hbar,self.D_H,self.degen ) ] 
        print_my_name_end()
        return res


    def Berry_nonabelian_W(self,homega):
        if not hasattr(self,'Berry_nonabelian_W_calculated'):
            self.Berry_nonabelian_W_calculated= {}
        if homega not in self.Berry_nonabelian_W_calculated:
            self.Berry_nonabelian_W_calculated[homega]= self.calculate_Berry_nonabelian_W(homega)
        return self.Berry_nonabelian_W_calculated[homega]

### todo : check what is the correct "nonabelian" formulation
    def calculate_Berry_nonabelian_W(self,homega):
        print_my_name_start()
        wnl2=(self.E_K[:,:,None]-self.E_K[:,None,:])**2
        A_H_W=(wnl2/(wnl2-homega**2))[:,:,:,None]*self.A_H
        sbc=[(+1,alpha_A,beta_A),(-1,beta_A,alpha_A)]
        res= [ [  0.5j*sum(s*np.einsum("mla,lna->mna",X,Y) 
                   for ibl1,ibl2 in (([  (0,ib1)]  if ib1>0 else [])+ ([  (ib2,self.system.num_wann)]  if ib2<self.system.num_wann else []))
                     for s,b,c in sbc
                    for X,Y in [(Aw[ib1:ib2,ibl1:ibl2,b],A[ibl1:ibl2,ib1:ib2,c]),(A[ib1:ib2,ibl1:ibl2,b],Aw[ibl1:ibl2,ib1:ib2,c])]
                           )
                        for ib1,ib2 in deg]
                     for Aw,A,deg in zip( A_H_W,self.A_H,self.degen ) ] 
        print_my_name_end()
        return res




    @lazy_property.LazyProperty
    def Berry_nonabelian_ext1(self):
        print_my_name_start()
        sbc=[(+1,alpha_A,beta_A),(-1,beta_A,alpha_A)]
        res= [ [ O[ib1:ib2,ib1:ib2,:]-1j*sum(s*np.einsum("mla,lna->mna",A[ib1:ib2,ib1:ib2,b],A[ib1:ib2,ib1:ib2,c]) for s,b,c in sbc) 
                        for ib1,ib2 in deg]
                     for O,A,D,deg in zip( self.Omega_Hbar,self.A_Hbar,self.D_H,self.degen ) ] 
        print_my_name_end()
        return res

    @lazy_property.LazyProperty
    def Berry_nonabelian_ext2(self):
        print_my_name_start()
        sbc=[(+1,alpha_A,beta_A),(-1,beta_A,alpha_A)]
        res= [ [ 
               +sum(s*np.einsum("mla,lna->mna",X,Y) 
                   for ibl1,ibl2 in (([  (0,ib1)]  if ib1>0 else [])+ ([  (ib2,self.nb_selected)]  if ib2<self.nb_selected else []))
                     for s,b,c in sbc
                    for X,Y in [(-D[ib1:ib2,ibl1:ibl2,b],A[ibl1:ibl2,ib1:ib2,c]),(-A[ib1:ib2,ibl1:ibl2,b],D[ibl1:ibl2,ib1:ib2,c]),
                                       ]
                           )
                        for ib1,ib2 in deg]
                     for O,A,D,deg in zip( self.Omega_Hbar,self.A_Hbar,self.D_H,self.degen ) ] 
        print_my_name_end()
        return res



    @lazy_property.LazyProperty
    def Berry_nonabelian_D(self):
        print_my_name_start()
        sbc=[(+1,alpha_A,beta_A),(-1,beta_A,alpha_A)]
        res= [ [ -1j*sum(s*np.einsum("mla,lna->mna",A[ib1:ib2,ib1:ib2,b],A[ib1:ib2,ib1:ib2,c]) for s,b,c in sbc) 
               +sum(s*np.einsum("mla,lna->mna",X,Y) 
                   for ibl1,ibl2 in (([  (0,ib1)]  if ib1>0 else [])+ ([  (ib2,self.nb_selected)]  if ib2<self.nb_selected else []))
                     for s,b,c in sbc
                    for X,Y in [ (-1j*D[ib1:ib2,ibl1:ibl2,b],D[ibl1:ibl2,ib1:ib2,c]) , ]
                           )
                        for ib1,ib2 in deg]
                     for A,D,deg in zip( self.A_Hbar,self.D_H,self.degen ) ] 
        print_my_name_end()
        return res


##  TODO: When it works correctly - think how to optimize it
    @lazy_property.LazyProperty
    def Morb_nonabelian(self):
        print_my_name_start()
        sbc=[(+1,alpha_A,beta_A),(-1,beta_A,alpha_A)]
        Morb=[ [ M[ib1:ib2,ib1:ib2,:]-e*O[ib1:ib2,ib1:ib2,:]
               +sum(s*np.einsum("mla,lna->mna",X,Y) 
                   for ibl1,ibl2 in (([  (0,ib1)]  if ib1>0 else [])+ ([  (ib2,self.nb_selected)]  if ib2<self.nb_selected else []))
                     for s,b,c in sbc
                    for X,Y in [
                    (-D[ib1:ib2,ibl1:ibl2,b],B[ibl1:ibl2,ib1:ib2,c]),
                    (-B.transpose((1,0,2)).conj()[ib1:ib2,ibl1:ibl2,b],D[ibl1:ibl2,ib1:ib2,c]),
                         (-1j*V[ib1:ib2,ibl1:ibl2,b],D[ibl1:ibl2,ib1:ib2,c]),
                              ]
                           )
                        for (ib1,ib2),e in zip(deg,E)]
                     for M,O,A,B,D,V,deg,E,EK in zip( self.Morb_Hbar,self.Omega_Hbar,self.A_Hbar,self.B_Hbarbar,self.D_H,self.V_H,self.degen,self.E_K_degen,self.E_K) ]
        print_my_name_end()
        return Morb

        
    @property
    def HH_K(self):
        return self.fft_R_to_k( self.HH_R, hermitian=True) 

    @lazy_property.LazyProperty
    def E_K(self):
        print_my_name_start()
        EUU=self.poolmap(np.linalg.eigh,self.HH_K)
        E_K=np.array([euu[0] for euu in EUU])
        select=(E_K>self.Emin)*(E_K<self.Emax)
        self.select_K=np.all(select,axis=1)
        self.select_B=np.all(select,axis=0)
        self.nk_selected=self.select_K.sum()
        self.nb_selected=self.select_B.sum()
#        print ("selected {} k-points, {} bands".format(self.nk_selected,self.nb_selected))
        self._UU=np.array([euu[1] for euu in EUU])[self.select_K,:][:,self.select_B]
        print_my_name_end()
#        print ("E_K({})={}".format(E_K.shape,E_K))
#        print ("select_K=",self.select_K)
#        print ("select_B=",self.select_B)
        return E_K[self.select_K,:][:,self.select_B]

    @lazy_property.LazyProperty
#    @property
    def UU_K(self):
        print_my_name_start()
        self.E_K
        # the following is needed only for testing : 
        if self.random_gauge:
            from scipy.stats import unitary_group
            cnt=0
            s=0
            for ik,deg in enumerate(self.true_degen):
                for ib1,ib2 in deg:
                    self._UU[ik,:,ib1:ib2]=self._UU[ik,:,ib1:ib2].dot( unitary_group.rvs(ib2-ib1) )
                    cnt+=1
                    s+=ib2-ib1
#            print ("applied random rotations {} times, average degeneracy is {}-fold".format(cnt,s/max(cnt,1)))
        print_my_name_end()
        return self._UU


    @lazy_property.LazyProperty
    def delE_K(self):
        print_my_name_start()
        delE_K = np.einsum("klla->kla",self.V_H)
        check=np.abs(delE_K).imag.max()
        if check>1e-10: raiseruntimeError ( "The band derivatives have considerable imaginary part: {0}".format(check) )
        return delE_K.real


    @lazy_property.LazyProperty
    def del2E_H(self):
        return self._R_to_k_H( self.HH_R, der=2 )

    @property
    def del2E_H_diag(self):
        return np.einsum("knnab->knab",self.del2E_H).real

    @lazy_property.LazyProperty
    def dEig_inv(self):
        dEig_threshold=1.e-7
        dEig=self.E_K[:,:,None]-self.E_K[:,None,:]
        select=abs(dEig)<dEig_threshold
        dEig[select]=dEig_threshold
        dEig=1./dEig
        dEig[select]=0.
        return dEig

    @lazy_property.LazyProperty
    def D_H(self):
        return -self.V_H*self.dEig_inv[:, :,:,None]

    @lazy_property.LazyProperty
    def V_H(self):
        self.E_K
        return self._R_to_k_H( self.HH_R.copy(), der=1,flag='VV')

    @lazy_property.LazyProperty
    def Morb_Hbar(self):
        return self._R_to_k_H( self.CC_R.copy(),flag='CC')

    @lazy_property.LazyProperty
    def Morb_Hbar_diag(self):
        return np.einsum("klla->kla",self.Morb_Hbar).real

    @lazy_property.LazyProperty
    def Morb_Hbar_der(self):
        return self._R_to_k_H( self.CC_R, der=1 )

    @lazy_property.LazyProperty
    def Morb_Hbar_der_diag(self):
        return np.einsum("kllad->klad",self.Morb_Hbar_der).real



    
    @property
    def gdD(self):
         # evaluates tildeD  as three terms : gdD1[k,n,l,a,b] , gdD1[k,n,n',l,a,b] ,  gdD2[k,n,l',l,a,b] 
         # which after summing over l',n' will give the generalized derivative

        dDln=-self.del2E_H*self.dEig_inv[:,:,:,None,None]
        dDlln= self.V_H[:, :,:,None, :,None]*self.D_H[:, None,:,:,None, :]
        dDlnn= self.D_H[:, :,:,None, :,None]*self.V_H[:, None,:,:,None, :]
                                 
        dDlln=-(dDlln+dDlln.transpose(0,1,2,3,5,4))*self.dEig_inv[:,:,None,:  ,None,None]
        dDlnn=(dDlnn+dDlnn.transpose(0,1,2,3,5,4))*self.dEig_inv[:,:,None,:  ,None,None]
                                                                
        return dDln,dDlln,dDlnn

    def gdD_save(self,op,ed,index=None):
         # index = ln or lln or lnn
         # evaluates tildeD  as three terms : gdD1[k,n,l,a,b] , gdD1[k,n,n',l,a,b] ,  gdD2[k,n,l',l,a,b] 
         # which after summing over l',n' will give the generalized derivative
        if index=='ln':
            dDln=-self.del2E_H[op:ed]*self.dEig_inv[op:ed,:,:,None,None]
            return dDln
        if index=='lln':
            dDlln= self.V_H[op:ed, :,:,None, :,None]*self.D_H[op:ed, None,:,:,None, :]
            dDlln=-(dDlln+dDlln.transpose(0,1,2,3,5,4))*self.dEig_inv[op:ed,:,None,:  ,None,None]
            return dDlln
        if index=='lnn':
            dDlnn= self.D_H[op:ed, :,:,None, :,None]*self.V_H[op:ed, None,:,:,None, :]
            dDlnn=(dDlnn+dDlnn.transpose(0,1,2,3,5,4))*self.dEig_inv[op:ed,:,None,:  ,None,None]
            return dDlnn                                                        
   
    def gdAbar(self,op,ed,index=None):
        if index=='ln':
            dAln= self.A_Hbar_der[op:ed]
            return dAln
        if index=='lln':
            dAlln= self.A_Hbar[op:ed,:,:,None,:,None]*self.D_H[op:ed,None,:,:,None,:]
            return dAlln
        if index=='lnn':
            dAlnn= -self.D_H[op:ed,:,:,None,None,:]*self.A_Hbar[op:ed,None,:,:,:,None]
            return dAlnn

    

    def f_E(self,sgn):
        assert sgn in (1,-1) , "sgn should be 1 or -1"
        E = self.E_K
        res=0.0*E
        deltares=0.0*E
        sel1 = E<=(self.frozen_max-self.delta_fz)
        sel2_1 = E>(self.frozen_max-self.delta_fz)
        sel2_2 = E<self.frozen_max
        sel2 = sel2_1 & sel2_2
        sel3 = E>=self.frozen_max
        if sgn==1:
            res[sel1]=1.0
            res[sel3]=0.0
            res[sel2]=-np.cos((E[sel2]-self.frozen_max)*np.pi/self.delta_fz)/2.0 + 0.5
            deltares[sel2]=0.5*np.pi/self.delta_fz*np.sin((E[sel2]-self.frozen_max)*np.pi/self.delta_fz)
        if sgn==-1:
            res[sel1]=0.0
            res[sel3]=1.0
            res[sel2]=np.cos((E[sel2]-self.frozen_max)*np.pi/self.delta_fz)/2.0 + 0.5
            deltares[sel2]=-0.5*np.pi/self.delta_fz*np.sin((E[sel2]-self.frozen_max)*np.pi/self.delta_fz)
        
        deltares[sel1]=0.0
        deltares[sel3]=0.0

        return res,deltares

    @lazy_property.LazyProperty
    def B_Hbar_fz(self):
        print_my_name_start()
        _BB_K=self._R_to_k_H( self.BB_R.copy(),hermitian=False,flag='BB')
        return _BB_K

    #@property
    def gdBbar_fz(self,op,ed,index=None):
        if index=='ln':
            return self.B_Hbar_der[op:ed]
        if index=='lln':
            return self.B_Hbar_fz[op:ed,:,:,None,:,None]*self.D_H[op:ed,None,:,:,None,:]
        if index=='lnn':
            return -self.D_H[op:ed,:,:,None,None,:]*self.B_Hbar_fz[op:ed,None,:,:,:,None]


    @property
    def Btilde_fz(self):
        f,df=self.f_E(1)
        f_m,df_m=self.f_E(-1)
        N=None
        B = f[:,:,N,N]*self.E_K[:,:,N,N]*self.A_Hbar + f_m[:,:,N,N]*self.B_Hbar_fz
        return B

    #@property
    def gdBtilde_fz(self,op,ed,index=None):
        N=None
        V = self.V_H[op:ed]
        A = self.A_Hbar[op:ed]
        B = self.B_Hbar_fz[op:ed]
        f,df=self.f_E(1)
        f_m,df_m=self.f_E(-1)
        f,df,f_m,df_m=f[op:ed],df[op:ed],f_m[op:ed],df_m[op:ed]
        E_K=self.E_K[op:ed]
        if index=='ln':
            Aln = self.gdAbar(op,ed,index=index)
            Bln = self.gdBbar_fz(op,ed,index=index)
            Bfln = f[:,:,N,N,N]*E_K[:,:,N,N,N]*Aln + f_m[:,:,N,N,N]*Bln
            return Bfln
        if index=='lln':
            Alln = self.gdAbar(op,ed,index=index)
            Blln = self.gdBbar_fz(op,ed,index=index)
            Bflln = f[:,:,N,N,N,N]*E_K[:,:,N,N,N,N]*Alln + f_m[:,:,N,N,N,N]*Blln 
            Bflln += f[:,:,N,N,N,N]*V[:,:,:,N,N,:]*A[:,N,:,:,:,N] 
            Bflln += df_m[:,:,N,N,N,N] * V[:,:,:,N,N,:] * E_K[:,N,:,N,N,N] * A[:,N,:,:,:,N] 
            Bflln += -df_m[:,:,N,N,N,N]*V[:,:,:,N,N,:]*B[:,N,:,:,:,N]
            return Bflln
        if index=='lnn':
            Alnn = self.gdAbar(op,ed,index=index)
            Blnn = self.gdBbar_fz(op,ed,index=index)
            Bflnn = f[:,:,N,N,N,N]*E_K[:,:,N,N,N,N]*Alnn + f_m[:,:,N,N,N,N]*Blnn
            return Bflnn
    
    #@property
    def gdBbarplus_fz(self,op,ed,index=None):
        E_K = self.E_K[op:ed]
        if index=='ln':
            Aln = self.gdAbar(op,ed,index=index) 
            Bln = self.gdBtilde_fz(op,ed,index=index)
            dBPln=  Bln + Aln*E_K[:,None,:,None,None] 
            return dBPln
        if index=='lln':
            Alln = self.gdAbar(op,ed,index=index) 
            Blln = self.gdBtilde_fz(op,ed,index=index)
            dBPlln= Blln + Alln*E_K[:,None,None,:,None,None]
            return dBPlln
        if index=='lnn':
            A = self.A_Hbar[op:ed]
            V = self.V_H[op:ed]
            Alnn = self.gdAbar(op,ed,index=index) 
            Blnn = self.gdBtilde_fz(op,ed,index=index)
            dBPlnn= Blnn + Alnn*E_K[:,None,None,:,None,None] + A[:,:,:,None,:,None]*V[:,None,:,:,None,:]
            return dBPlnn
    

    @lazy_property.LazyProperty
    def gdOmegabar(self):
        dOn= self.Omega_bar_der_rediag.real
        dOln= (self.Omega_Hbar[:,:,:,:,None].transpose(0,2,1,3,4)*self.D_H[:,:,:,None,:]-self.D_H[:,:,:,None,:].transpose(0,2,1,3,4)*self.Omega_Hbar[:,:,:,:,None]).real

        return dOn,dOln

    @lazy_property.LazyProperty
    def gdHbar(self):
        Hbar = self.Morb_Hbar
        dHn= self.Morb_Hbar_der_diag.real
        dHln= (Hbar[:,:,:,:,None].transpose(0,2,1,3,4)*self.D_H[:,:,:,None,:]-self.D_H[:,:,:,None,:].transpose(0,2,1,3,4)*Hbar[:,:,:,:,None]).real

        return dHn, dHln


    @property
    def B_Hbarplus_dagger_fz(self):
        B = self.Btilde_fz
        A = self.A_Hbar
        Bplus= (B+A*self.E_K[:,None,:,None]).conj()
        return Bplus
    
    def derOmegaTr(self,op,ed):
        b=alpha_A
        c=beta_A
        N=None
        Anl = self.A_Hbar.transpose(0,2,1,3)[op:ed]
        Dnl = self.D_H.transpose(0,2,1,3)[op:ed]
        dDln = self.gdD_save(op,ed,index='ln')
        dAln = self.gdAbar(op,ed,index='ln')
        dOn,dOln = self.gdOmegabar

        o = dOn[op:ed]
        uo = dOln[op:ed] - 2*((Anl[:,:,:,b,N]*dDln[:,:,:,c,:] + Dnl[:,:,:,b,N]*dAln[:,:,:,c,:]) - (Anl[:,:,:,c,N]*dDln[:,:,:,b,:] + Dnl[:,:,:,c,N]*dAln[:,:,:,b,:]) ).real + 2*( Dnl[:,:,:,b,N]*dDln[:,:,:,c,:]  -  Dnl[:,:,:,c,N]*dDln[:,:,:,b,:]  ).imag
        del dDln,dAln
        gc.collect()

        dDlln = self.gdD_save(op,ed,index='lln')
        dAlln = self.gdAbar(op,ed,index='lln')
        uuo = -2*((Anl[:,:,N,:,b,N]*dDlln[:,:,:,:,c,:] + Dnl[:,:,N,:,b,N]*dAlln[:,:,:,:,c,:]) - (Anl[:,:,N,:,c,N]*dDlln[:,:,:,:,b,:] + Dnl[:,:,N,:,c,N]*dAlln[:,:,:,:,b,:]) ).real + 2*( Dnl[:,:,N,:,b,N]*dDlln[:,:,:,:,c,:]  -  Dnl[:,:,N,:,c,N]*dDlln[:,:,:,:,b,:]  ).imag
        del dDlln,dAlln
        gc.collect()
        
        dDlnn= self.gdD_save(op,ed,index='lnn')
        dAlnn= self.gdAbar(op,ed,index='lnn')
        uoo = -2*((Anl[:,:,N,:,b,N]*dDlnn[:,:,:,:,c,:] + Dnl[:,:,N,:,b,N]*dAlnn[:,:,:,:,c,:]) - (Anl[:,:,N,:,c,N]*dDlnn[:,:,:,:,b,:] + Dnl[:,:,N,:,c,N]*dAlnn[:,:,:,:,b,:]) ).real + 2*( Dnl[:,:,N,:,b,N]*dDlnn[:,:,:,:,c,:]  -  Dnl[:,:,N,:,c,N]*dDlnn[:,:,:,:,b,:]  ).imag
        del dDlnn,dAlnn
        gc.collect()
        return {'i':o,'oi':uo,'oii':uoo,'ooi':uuo,'E':self.E_K[op:ed]}
        # sorry for possible confusion. 'i'/'o' stand for inner/outer states 
        # o/u in the variable names stand for occupied/unoccupied states .
        # for fermi-sea properties they are the same, but this confusion should be remnoved
        # by renaming the variables here, and in analogous functions
        #return {'i':o,'oi':uo,'oii':uoo,'ooi':uuo}


    @property
    def derOmegaTr2(self):
        data_list=[]
        for op,ed in self.iter_op_ed:
            data_list.append(DataIO(self.derOmegaTr(op,ed)).to_sea(degen_thresh=self.degen_thresh))
        return mergeDataIO(data_list)


    def derOmegaTrW(self,op,ed,omega=0):
        b=alpha_A
        c=beta_A
        N=None
        Anl = (self.A_Hbar+1j*self.D_H).transpose(0,2,1,3)[op:ed]
        Wmn2=(self.E_K[op:ed,:,N]-self.E_K[op:ed,N,:])**2
        Vmn=self.V_H[op:ed,:,N,:]-self.V_H[op:ed,N,:,:]
        frac    =  Wmn2/(Wmn2-omega**2)
        delfrac = -Vmn*(Wmn2 +omega**2)/(Wmn2-omega**2)**2

        dDln= self.gdD_save(op,ed,index='ln')
        dAln= self.gdAbar(op,ed,index='ln')
        dAln +=1j*dDln
        del dDln
        gc.collect()
        uo = dOln - 2*((Anl[:,:,:,b,N]*dDln[:,:,:,c,:] + Dnl[:,:,:,b,N]*dAln[:,:,:,c,:]) - (Anl[:,:,:,c,N]*dDln[:,:,:,b,:] + Dnl[:,:,:,c,N]*dAln[:,:,:,b,:]) ).real + 2*( Dnl[:,:,:,b,N]*dDln[:,:,:,c,:]  -  Dnl[:,:,:,c,N]*dDln[:,:,:,b,:]  ).imag
        del dAln
        gc.collect()

        dDlln= self.gdD_save(op,ed,index='lln')
        dAlln= self.gdAbar(op,ed,index='lln')
        dAlln +=1j*dDlln
        del dDlln
        gc.collect()
        uuo = -2*((Anl[:,:,N,:,b,N]*dDlln[:,:,:,:,c,:] + Dnl[:,:,N,:,b,N]*dAlln[:,:,:,:,c,:]) - (Anl[:,:,N,:,c,N]*dDlln[:,:,:,:,b,:] + Dnl[:,:,N,:,c,N]*dAlln[:,:,:,:,b,:]) ).real + 2*( Dnl[:,:,N,:,b,N]*dDlln[:,:,:,:,c,:]  -  Dnl[:,:,N,:,c,N]*dDlln[:,:,:,:,b,:]  ).imag
        del dAlln
        gc.collect()
        
        dDlnn= self.gdD_save(op,ed,index='lnn')
        dAlnn= self.gdAbar(op,ed,index='lnn')
        dAlnn+=1j*dDlnn
        del dDlnn
        uoo = -2*((Anl[:,:,N,:,b,N]*dDlnn[:,:,:,:,c,:] + Dnl[:,:,N,:,b,N]*dAlnn[:,:,:,:,c,:]) - (Anl[:,:,N,:,c,N]*dDlnn[:,:,:,:,b,:] + Dnl[:,:,N,:,c,N]*dAlnn[:,:,:,:,b,:]) ).real + 2*( Dnl[:,:,N,:,b,N]*dDlnn[:,:,:,:,c,:]  -  Dnl[:,:,N,:,c,N]*dDlnn[:,:,:,:,b,:]  ).imag
        del dAlln
        gc.collect()
        return {'i':o,'oi':uo,'oii':uoo,'ooi':uuo,'E':self.E_K[op:ed]}

    def derHplusTr(self,op,ed):
        b=alpha_A
        c=beta_A
        N=None
        E=self.E_K[op:ed]
        dHn, dHln = self.gdHbar
        dOn,dOln = self.gdOmegabar
        dHn,dHln,dOn,dOln=dHn[op:ed],dHln[op:ed],dOn[op:ed],dOln[op:ed]
        Onn = self.Omega_Hbar.transpose(0,2,1,3)[op:ed]
        V = self.V_H[op:ed]
        Bplus = self.B_Hbarplus_dagger_fz[op:ed]
        Dln = self.D_H[op:ed]
        Dnl = self.D_H.transpose(0,2,1,3)[op:ed]
        
        
        o =(dHn + dOn*E[:,:,N,N]).real
        oo =(Onn[:,:,:,:,N]*V[:,:,:,N,:]).real
        uo =(dHln + dOln*E[:,N,:,N,N]).real
        dBPln = self.gdBbarplus_fz(op,ed,index='ln')
        dDln = self.gdD_save(op,ed,index='ln')
        uo += -2*((Bplus[:,:,:,b,N]*dDln[:,:,:,c,:] + Dnl[:,:,:,b,N]*dBPln[:,:,:,c,:] ) - (Bplus[:,:,:,c,N]*dDln[:,:,:,b,:] + Dnl[:,:,:,c,N]*dBPln[:,:,:,b,:])).real
        uo += 2*(E[:,:,N,N,N] + E[:,N,:,N,N])*( Dnl[:,:,:,b,N]*dDln[:,:,:,c,:]  -  Dnl[:,:,:,c,N]*dDln[:,:,:,b,:]  ).imag
        
        dBPlln = self.gdBbarplus_fz(op,ed,index='lln')
        dDlln = self.gdD_save(op,ed,index='lln')
        uuo = -2*((Bplus[:,:,N,:,b,N]*dDlln[:,:,:,:,c,:] + Dnl[:,:,N,:,b,N]*dBPlln[:,:,:,:,c,:]) - (Bplus[:,:,N,:,c,N]*dDlln[:,:,:,:,b,:] + Dnl[:,:,N,:,c,N]*dBPlln[:,:,:,:,b,:])).real
        uuo +=2*(E[:,:,N,N,N,N] + E[:,N,N,:,N,N])*( Dnl[:,:,N,:,b,N]*dDlln[:,:,:,:,c,:]  -  Dnl[:,:,N,:,c,N]*dDlln[:,:,:,:,b,:]  ).imag
        uuo += (Dnl[:,:,N,:,b,N]*V[:,:,:,N,N,:]*Dln[:,N,:,:,c,N] - Dnl[:,:,N,:,c,N]*V[:,:,:,N,N,:]*Dln[:,N,:,:,b,N] ).imag
        del dBPlln,dDlln
        gc.collect()

        dBPlnn = self.gdBbarplus_fz(op,ed,index='lnn')
        dDlnn= self.gdD_save(op,ed,index='lnn')
        uoo = -2*((Bplus[:,:,N,:,b,N]*dDlnn[:,:,:,:,c,:] + Dnl[:,:,N,:,b,N]*dBPlnn[:,:,:,:,c,:]) - (Bplus[:,:,N,:,c,N]*dDlnn[:,:,:,:,b,:] + Dnl[:,:,N,:,c,N]*dBPlnn[:,:,:,:,b,:])).real
        uoo +=2*(E[:,:,N,N,N,N] + E[:,N,N,:,N,N])*( Dnl[:,:,N,:,b,N]*dDlnn[:,:,:,:,c,:]  -  Dnl[:,:,N,:,c,N]*dDlnn[:,:,:,:,b,:]  ).imag
        uoo += (Dnl[:,:,N,:,b,N]*Dln[:,:,:,N,c,N]*V[:,N,:,:,N,:] - Dnl[:,:,N,:,c,N]*Dln[:,:,:,N,b,N]*V[:,N,:,:,N,:]).imag
        del dBPlnn,dDlnn
        gc.collect()
        return {'i':o,'ii':oo,'oi':uo,'oii':uoo,'ooi':uuo,'E':self.E_K[op:ed]}
    
    
    
    @property
    def derHplusTr2(self):
        data_list=[]
        for op,ed in self.iter_op_ed:
            data_list.append(DataIO(self.derHplusTr(op,ed)).to_sea(degen_thresh=self.degen_thresh))
        return mergeDataIO(data_list)




    @lazy_property.LazyProperty
    def A_Hbar(self):
        return self._R_to_k_H(self.AA_R.copy(),flag='AA')

    @lazy_property.LazyProperty
    def A_H(self):
        '''Generalized Berry connection matrix, A^(H) as defined in eqn. (25) of 10.1103/PhysRevB.74.195118.'''
        return self.A_Hbar + 1j*self.D_H

    @lazy_property.LazyProperty
    def A_Hbar_der(self):
        return  self._R_to_k_H(self.AA_R.copy(), der=1) 

    @lazy_property.LazyProperty
    def S_H(self):
        return  self._R_to_k_H( self.SS_R.copy() )

    @lazy_property.LazyProperty
    def S_H_rediag(self):
        return np.einsum("knna->kna",self.S_H).real
#PRB RPS19, Ryoo's way to calculate SHC

    @lazy_property.LazyProperty
    def SA_H(self):
        return self._R_to_k_H(self.SA_R, hermitian=False)
    
    @lazy_property.LazyProperty
    def SHA_H(self):
        return self._R_to_k_H(self.SHA_R, hermitian=False)
#PRB QZYZ18, Qiao's way to calculate SHC

    def _shc_B_H_einsum_opt(self, C, A, B):
        # Optimized version of C += np.einsum('knlc,klma->knmac', A, B). Used in shc_B_H.
        nw = self.system.num_wann
        for ik in range(self.nkptot):
            # Performing C[ik] += np.einsum('nlc,lma->nmac', A[ik], B[ik])
            tmp_a = np.swapaxes(A[ik], 1, 2) # nlc -> ncl
            tmp_a = np.reshape(tmp_a, (nw*3, nw)) # ncl -> (nc)l
            tmp_b = np.reshape(B[ik], (nw, nw*3)) # lma -> l(ma)
            tmp_c = tmp_a @ tmp_b # (nc)l, l(ma) -> (nc)(ma)
            tmp_c = np.reshape(tmp_c, (nw, 3, nw, 3)) # (nc)(ma) -> ncma
            C[ik] += np.transpose(tmp_c, (0, 2, 3, 1)) # ncma -> nmac

    @lazy_property.LazyProperty
    def shc_B_H(self):
        SH_H = self._R_to_k_H(self.SH_R, hermitian=False)
        shc_K_H = -1j*self._R_to_k_H(self.SR_R, hermitian=False)
        self._shc_B_H_einsum_opt(shc_K_H, self.S_H, self.D_H)
        shc_L_H = -1j*self._R_to_k_H(self.SHR_R, hermitian=False)
        self._shc_B_H_einsum_opt(shc_L_H, SH_H, self.D_H)
        return (self.delE_K[:,np.newaxis,:,:,np.newaxis]*self.S_H[:,:,:,np.newaxis,:] +
            self.E_K[:,np.newaxis,:,np.newaxis,np.newaxis]*shc_K_H[:,:,:,:,:] - shc_L_H)
#end SHC

    @lazy_property.LazyProperty
    def delS_H(self):
        """d_b S_a """
        return self._R_to_k_H( self.SS_R.copy(), der=1,hermitian=True )

    @lazy_property.LazyProperty
    def delS_H_rediag(self):
#  d_b S_a
        return np.einsum("knnab->knab",self.delS_H).real

    @lazy_property.LazyProperty
    def Omega_Hbar(self):
        print_my_name_start()
        return  -self._R_to_k_H( self.AA_R, der=1, asym_after=True) 

    @lazy_property.LazyProperty
    def B_Hbar(self):
        print_my_name_start()
        _BB_K=self._R_to_k_H( self.BB_R.copy(),hermitian=False,flag='BB')
        select=(self.E_K<=self.frozen_max)
        _BB_K[select]=self.E_K[select][:,None,None]*self.A_Hbar[select]
        return _BB_K
    
    @lazy_property.LazyProperty
    def B_Hbar_der(self):
        _BB_K=self._R_to_k_H( self.BB_R.copy(), der=1,hermitian=False,flag="BB_der")
        return _BB_K

    @lazy_property.LazyProperty
    def B_Hbarbar(self):
        print_my_name_start()
        B= self.B_Hbar-self.A_Hbar[:,:,:,:]*self.E_K[:,None,:,None]
        print_my_name_end()
        return B
        


    @lazy_property.LazyProperty
    def Omega_Hbar_E(self):
         print_my_name_start()
         return np.einsum("km,kmma->kma",self.E_K,self.Omega_Hbar).real



    @lazy_property.LazyProperty
    def A_E_A(self):
         print_my_name_start()
         return np.einsum("kn,knma,kmna->kmna",self.E_K,self.A_Hbar[:,:,:,alpha_A],self.A_Hbar[:,:,:,beta_A]).imag




#  for effective mass
    @lazy_property.LazyProperty
    def Db_Va_re(self):
         print_my_name_start()
         return (self.D_H[:,:,:,None,:]*self.V_H.transpose(0,2,1,3)[:,:,:,:,None]  - 
                   self.D_H.transpose(0,2,1,3)[:,:,:,None,:]  *self.V_H[:,:,:,:,None]
                   ).real

#  for spin derivative
    @lazy_property.LazyProperty
    def Db_Sa_re(self):
         print_my_name_start()
         return (self.D_H[:,:,:,None,:]*self.S_H.transpose(0,2,1,3)[:,:,:,:,None]  - 
                   self.D_H.transpose(0,2,1,3)[:,:,:,None,:]  *self.S_H[:,:,:,:,None]
                   ).real
               


    @lazy_property.LazyProperty
    def D_B(self):
         print_my_name_start()
         tmp=self.D_H.transpose((0,2,1,3))
         return ( (tmp[:,:,:,alpha_A] * self.B_Hbar[:,:,:,beta_A ]).real-
                  (tmp[:,:,:,beta_A ] * self.B_Hbar[:,:,:,alpha_A]).real  )




    @lazy_property.LazyProperty
    def D_E_A(self):
         print_my_name_start()
         return np.array([
                  np.einsum("n,nma,mna->mna",ee,aa[:,:,alpha_A],dh[:,:,beta_A ]).real+
                  np.einsum("n,mna,nma->mna",ee,aa[:,:,beta_A ],dh[:,:,alpha_A]).real 
                    for ee,aa,dh in zip(self.E_K,self.A_Hbar,self.D_H)])
         
    @lazy_property.LazyProperty
    def D_E_D(self):
         print_my_name_start()
         X=-np.einsum("km,knma,kmna->kmna",self.E_K,self.D_H[:,:,:,alpha_A],self.D_H[:,:,:,beta_A ]).imag
         return (   X,-X.transpose( (0,2,1,3) ) )    #-np.einsum("km,knma,kmna->kmna",self.E_K,self.D_H[:,:,:,alpha_A],self.D_H[:,:,:,beta_A ]).imag ,



    @lazy_property.LazyProperty
    def Omega_bar_der(self):
        print_my_name_start()
        _OOmega_K =  self.fft_R_to_k( (
                        self.AA_R[:,:,:,alpha_A]*self.cRvec_wcc[:,:,:,beta_A ] -     
                        self.AA_R[:,:,:,beta_A ]*self.cRvec_wcc[:,:,:,alpha_A])[:,:,:,:,None]*self.cRvec_wcc[:,:,:,None,:]   , hermitian=True)
        return self._rotate(_OOmega_K)

    @lazy_property.LazyProperty
    def Omega_bar_der_rediag(self):
        return np.einsum("knnad->knad",self.Omega_bar_der).real

    @lazy_property.LazyProperty
    def Omega_bar_D_re(self):
        return (self.Omega_Hbar.transpose(0,2,1,3)[:,:,:,:,None]*self.D_H[:,:,:,None,:]).real

    def fermiSurface_findif(self, dataIO):
        r"""returns a dataIO object containing data to besummed by fermisea2 module to get 
           the fermi surface integral :  :math:` \int [dk]  (  Q * (-\partial_k f) )`
           where dataIO is the data to evaluate the fermi-sea integral of quantity Q
        """
        result={}
        for k,v in dataIO.items():
            if k=='E':
                result['E']=np.vstack([dataIO['E'][neigh] for neigh  in  self.findif.neighbours])
            else:
                result[k]=np.vstack([-wk*dataIO[k][...,None]*bk[...,:] for wk,bk in  zip(self.findif.wk,self.findif.bk_cart)])
            print ("Shape of <{}> is {}".format(k,result[k].shape))
        return result

    @property
    def berry_dipole_findif(self):
        return self.fermiSurface_findif(self.Omega)

##  properties directly accessed by fermisea2 
    @property
    def berry_dipole_findif(self):
        return self.fermiSurface_findif(self.Omega)

    @property
    def berry_dipole_findif2(self):
        return self.fermiSurface_findif(self.Omega2)

    @property
    def Omega2(self):
        return DataIO(self.Omega).to_sea(degen_thresh=self.degen_thresh)


    @property
    def Omega(self):
        oi=( (self.D_H[:,:,:,alpha_A].transpose((0,2,1,3))*self.A_Hbar[:,:,:,beta_A]).real+
                (self.D_H[:,:,:,beta_A]*self.A_Hbar[:,:,:,alpha_A].transpose((0,2,1,3))).real  ) 
        oi+=(-self.D_H[:,:,:,beta_A]*self.D_H[:,:,:,alpha_A].transpose((0,2,1,3))).imag
        i=np.einsum("kiia->kia",self.Omega_Hbar).real
        return {'i':i ,'oi': - 2*oi ,'E':self.E_K}

    @property
    def Ohmic(self):
        return {'i':self.del2E_H_diag,'oi':self.Db_Va_re,'E':self.E_K}

    @property
    def gyroKspin(self):
        return {'i':self.delS_H_rediag,'oi':self.Db_Sa_re,'E':self.E_K}

    @property
    def SpinTot(self):
        return {'i':self.S_H_rediag,'E':self.E_K}
   
    def Hplusminus(self,sign,evalJ0=True,evalJ1=True,evalJ2=True):
        assert sign in (1,-1) , "sign should be +1 or -1"
        from collections import defaultdict
        res = defaultdict( lambda : 0)
        res['E']=self.E_K
        if evalJ0:
            if sign==1:
                res['ii']=-2*self.A_E_A
            res['i']+=self.Morb_Hbar_diag + sign*self.Omega_Hbar_E
        if evalJ1:
            res['oi']+=-2*(self.D_B+sign*self.D_E_A)
        if evalJ2:
            C,D=self.D_E_D
            res['oi']+=-2*(C+sign*D)
        return  res

    #def Hplus(self,evalJ0=True,evalJ1=True,evalJ2=True):
    #    return self.Hplusminus(+1,evalJ0=evalJ0,evalJ1=evalJ1,evalJ2=evalJ2)
    def Hplus(self,evalJ0=True,evalJ1=True,evalJ2=True):
        return self.Hplusminus(+1,evalJ0=evalJ0,evalJ1=evalJ1,evalJ2=evalJ2)

    def Hminus(self,evalJ0=True,evalJ1=True,evalJ2=True):
        return self.Hplusminus(-1,evalJ0=evalJ0,evalJ1=evalJ1,evalJ2=evalJ2)


def merge_dataIO(data_list):
    return { key:np.stack([data[key] for key in data],axis=0) for key in  
                  set([key for data in data_list for key in data.keys()])  }

<|MERGE_RESOLUTION|>--- conflicted
+++ resolved
@@ -58,8 +58,6 @@
         separate k-point into blocks with size ksep to save memory when summing internal bands matrix. Working on gyotropic_Korb and berry_dipole. Default: ``{ksep}``
     delta_fz:float
         size of smearing for B matrix with frozen window, from frozen_max-delta_fz to frozen_max. Default: ``{delta_fz}``
-    use_wcc_phase: bool
-        using wannier centres in Fourier transform. Correspoinding to Convention I (True), II (False) in Ref."Tight-binding formalism in the context of the PythTB package". Default: ``{use_wcc_phase}``
     """ .format(**default_parameters)
 
 
@@ -75,29 +73,21 @@
         self.num_wann=self.system.num_wann
         self.Kpoint=Kpoint
         self.nkptot = self.NKFFT[0]*self.NKFFT[1]*self.NKFFT[2]
-<<<<<<< HEAD
-        self.fft_R_to_k=FFT_R_to_k(self.system.iRvec,self.NKFFT,self.system.num_wann,
-               self.system.wannier_centres_reduced,self.system.real_lattice,
-                numthreads=self.npar_k if self.npar_k>0 else 1,lib=self.fftlib,use_wcc_phase=self.use_wcc_phase)
-        self.poolmap=pool(self.npar_k)[0]
-=======
-        self.ksep = system.ksep
-        self.use_wcc_phase=system.use_wcc_phase
+
+#        self.use_wcc_phase=system.use_wcc_phase
         if self.use_wcc_phase:
             self.wannier_centres_reduced=system.wannier_centres_reduced
             self.wannier_centres_cart=system.wannier_centres_cart
         else:
             self.wannier_centres_reduced=np.zeros((self.num_wann,3))
             self.wannier_centres_cart=np.zeros((self.num_wann,3))
-        ## TODO : create the plans externally, one per process 
-#        print( "iRvec in data_K is :\n",self.iRvec)
-        #self.fft_R_to_k=FFT_R_to_k(self.iRvec,self.NKFFT,self.num_wann,self.wannier_centres,numthreads=npar if npar>0 else 1,lib=fftlib,convention=system.convention)
-        self.fft_R_to_k=FFT_R_to_k(self.iRvec,self.NKFFT,self.num_wann,self.wannier_centres_reduced,self.real_lattice,
-                numthreads=npar if npar>0 else 1,lib=fftlib,use_wcc_phase=self.use_wcc_phase)
-        self.Emin=system.Emin
-        self.Emax=system.Emax
-        self.poolmap=pool(npar_k)[0]
->>>>>>> 8a23b415
+
+
+        self.fft_R_to_k=FFT_R_to_k(self.system.iRvec,self.NKFFT,self.system.num_wann,
+               self.system.wannier_centres_reduced,self.system.real_lattice,
+                numthreads=self.npar_k if self.npar_k>0 else 1,lib=self.fftlib,use_wcc_phase=self.use_wcc_phase)
+        self.poolmap=pool(self.npar_k)[0]
+
 
         
         if self.use_wcc_phase:
