#                                                            #
# This file is distributed as part of the WannierBerri code  #
# under the terms of the GNU General Public License. See the #
# file `LICENSE' in the root directory of the WannierBerri   #
# distribution, or http://www.gnu.org/copyleft/gpl.txt       #
#                                                            #
# The WannierBerri code is hosted on GitHub:                 #
# https://github.com/stepan-tsirkin/wannier-berri            #
#                     written by                             #
#           Stepan Tsirkin, University of Zurich             #
#                                                            #
#------------------------------------------------------------

from collections.abc import Iterable
import numpy as np
from time import time
<<<<<<< HEAD
from . import symmetry
=======
import lazy_property
>>>>>>> c0aec616
from  .__Kpoint import KpointBZ
from .__finite_differences import FiniteDifferences




class Grid():
    """ A class containing information about the k-grid. 

    Parameters
    -----------
    system : :class:`~wannierberri.__system.System` 
        which the calculations will be made
    length :  float
        (angstroms) -- in this case the grid is NK[i]=length*||B[i]||/2pi  B- reciprocal lattice
    length_FFT :  float
        (angstroms) -- in this case the FFT grid is NKFFT[i]=length_FFT*||B[i]||/2pi  B- reciprocal lattice
    NK : int  or list or numpy.array(3) 
        number of k-points along each directions 
    NKFFT : int 
        number of k-points in the FFT grid along each directions 
    NKdiv : int 
        number of k-points in the division (K-) grid along each directions 

    Notes
    -----
    `NK`, `NKdiv`, `NKFFT`  may be given as size-3 integer arrays or lists. Also may be just numbers -- in that case the number of kppoints is the same in all directions

    the following conbinations of (NK,NKFFT,NKdiv,length) parameters may be used:

    - `length` (preferred)
    - `NK`
    - `NK`, `NKFFT`
    - `length`, `NKFFT`
    - `NKdiv`, `NKFFT`

    The others will be evaluated automatically. 

    """

    def __init__(self,system,length=None,NKdiv=None,NKFFT=None,NK=None,length_FFT=None,use_symmetry = True):

        NKFFT_recommended=system.NKFFT_recommended 
        self.symgroup=system.symgroup if use_symmetry else symmetry.Group(real_lattice=system.real_lattice)
        self.div,self.FFT=determineNK(system.periodic,NKdiv,NKFFT,NK,NKFFT_recommended,self.symgroup,length=length,length_FFT=length_FFT)
        self.findif=FiniteDifferences(self.recip_lattice,self.FFT)

    @property
    def dense(self):
        return self.div*self.FFT

    @lazy_property.LazyProperty
    def points_FFT(self):
        dkx,dky,dkz=1./self.FFT
        return np.array([np.array([ix*dkx,iy*dky,iz*dkz]) 
          for ix in range(self.FFT[0])
              for iy in range(self.FFT[1])
                  for  iz in range(self.FFT[2])])


   
    @property 
    def recip_lattice(self):
            return self.symgroup.recip_lattice


    def get_K_list(self,use_symmetry=True):
        """ returns the list of Symmetry-irreducible K-points"""
        dK=1./self.div
        factor=1./np.prod(self.div)
        print ("generating K_list")
        t0=time()
        K_list=[[[ KpointBZ(K=np.array([x,y,z])*dK,dK=dK,NKFFT=self.FFT,factor=factor,symgroup=self.symgroup,refinement_level=0) 
                    for z in range(self.div[2]) ] 
                      for y in range(self.div[1]) ]
                        for x in range(self.div[0]) ]
        print ("Done in {} s ".format(time()-t0))
        if use_symmetry:
            t0=time()
            print ("excluding symmetry-equivalent K-points from initial grid")
            for z in range(self.div[2]) :
                for y in range(self.div[1]) :
                    for x in range(self.div[0]) : 
                        KP=K_list[x][y][z]
                        if KP is not None:
                            star=KP.star
                            star=[tuple(k) for k in np.array(np.round(KP.star*self.div),dtype=int)%self.div]
                            for k in star:
                                if k!=(x,y,z) :
                                    KP.absorb(K_list[k[0]][k[1]][k[2]])
                                    K_list[k[0]][k[1]][k[2]]=None
            print ("Done in {} s ".format(time()-t0))

        K_list=[K for Kyz in K_list for Kz in Kyz for K in Kz if K is not None]
        print ("Done in {} s ".format(time()-t0))
        print ("K_list contains {} Irreducible points({}%) out of initial {}x{}x{}={} grid".format(len(K_list),round(len(K_list)/np.prod(self.div)*100,2),self.div[0],self.div[1],self.div[2],np.prod(self.div)))
        return K_list


def one2three(nk):
    if nk is None:
        return None
    if isinstance(nk, Iterable):
        if len(nk)!=3 :
            raise RuntimeError("nk should be specified either as one  number or 3 numbers. found {}".format(nk))
        return np.array(nk)
    return np.array((nk,)*3)


def iterate_vector(v1,v2):
    return ((x,y,z) for x in range(v1[0],v2[0]) for y in range(v1[1],v2[1]) for z in range(v1[2],v2[2]) )


def autoNK(NK,NKFFTrec,symgroup):
    # frist determine all symmetric sets between NKFFTmin and 2*NKFFTmin
    FFT_symmetric=np.array([fft for fft in iterate_vector(NKFFTrec,NKFFTrec*3) if symgroup.symmetric_grid(fft) ])
    NKFFTmin=FFT_symmetric[np.argmin(FFT_symmetric.prod(axis=1))]
    print ("Minimal symmetric FFT grid : ",NKFFTmin)
    if False:
        FFT=NKFFTmin
    else:
        FFT_symmetric=np.array([fft for fft in iterate_vector(NKFFTmin,NKFFTmin*2) if symgroup.symmetric_grid(fft) ])
        NKdiv_tmp=np.array(np.round(NK[None,:]/FFT_symmetric),dtype=int)
        NKdiv_tmp[NKdiv_tmp<=0]=1
        NKchange=NKdiv_tmp*FFT_symmetric/NK[None,:]
        sel=(NKchange>1)
        NKchange[sel]=1./NKchange[sel]
        NKchange=NKchange.min(axis=1)
        FFT=FFT_symmetric[np.argmax(NKchange)]
    NKdiv=np.array(np.round(NK/FFT),dtype=int)
    NKdiv[NKdiv<=0]=1
    return NKdiv,FFT


def determineNK(periodic,NKdiv,NKFFT,NK,NKFFT_recommended,symgroup,length=None,length_FFT=None):
    print ("determining grids from NK={} ({}), NKdiv={} ({}), NKFFT={} ({})".format(NK,type(NK),NKdiv,type(NKdiv),NKFFT,type(NKdiv)))
    NKdiv=one2three(NKdiv)
    NKFFT=one2three(NKFFT)
    NK=one2three(NK)

    if length is not None:
        if NK is None: 
            NK=np.array(np.round(length/(2*np.pi)*np.linalg.norm(symgroup.recip_lattice,axis=1)),dtype=int)
            print ("length={} was converted into NK={}".format(length,NK))
        else: 
            print ("WARNING : length is disregarded in presence of NK")


    if length_FFT is not None:
        if NKFFT is None: 
            NKFFT=np.array(np.round(length_FFT/(2*np.pi)*np.linalg.norm(symgroup.recip_lattice,axis=1)),dtype=int)
            print ("length_FFT={} was converted into NKFFT={}".format(length_FFT,NKFFT))
        else: 
            print ("WARNING : length_FFT is disregarded in presence of NKFFT")


    for nkname in 'NKdiv','NK','NKFFT':
        nk=locals()[nkname]
        if nk is not None:
            assert symgroup.symmetric_grid(nk) , " {}={} is not consistent with the given symmetry ".format(nkname,nk)


    if (NKdiv is not None) and (NKFFT is not None):
        if length is not None:
            print ("WARNING : length is disregarded in presence of NKdiv,NKFFT")
        elif NK is not None:
            print ("WARNING : NK is disregarded in presence of NKdiv,NKFFT")
    elif NK is not None:
        if NKdiv is not None:
            print ("WARNING : NKdiv is disregarded in presence of NK or length")
        if NKFFT is not None: 
            NKdiv=np.array(np.round(NK/NKFFT),dtype=int)
            NKdiv[NKdiv<=0]=1
        else: 
            NKdiv,NKFFT=autoNK(NK,NKFFT_recommended,symgroup)
    else : 
        raise ValueError("you need to specify either NK or a pair (NKdiv,NKFFT) or (NK,NKFFT) . found NK={}, NKdiv={}, NKFFT={} ".format(NK,NKdiv,NKFFT))
    if NK is not None:
        if not np.all(NK==NKFFT*NKdiv) :
            print ( "WARNING : the requested k-grid {} was adjusted to {}. ".format(NK,NKFFT*NKdiv))
    
    notperiodic=np.logical_not(periodic)
    NKdiv[notperiodic]=1
    NKFFT[notperiodic]=1
    print ("The grids were set to NKdiv={}, NKFFT={}, NKtot={}".format(NKdiv,NKFFT,NKdiv*NKFFT))
    return NKdiv,NKFFT



<|MERGE_RESOLUTION|>--- conflicted
+++ resolved
@@ -14,11 +14,8 @@
 from collections.abc import Iterable
 import numpy as np
 from time import time
-<<<<<<< HEAD
 from . import symmetry
-=======
 import lazy_property
->>>>>>> c0aec616
 from  .__Kpoint import KpointBZ
 from .__finite_differences import FiniteDifferences
 
