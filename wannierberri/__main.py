--- conflicted
+++ resolved
@@ -241,13 +241,8 @@
         res=res.to_grid(grid.dense)
         t2=time()
         ttxt,twrite=write_frmsf(frmsf_name,Ef0,
-<<<<<<< HEAD
-                    (parallel.num_cpus if parallel is not None else numproc),
-                                      quantities,res)
-=======
                 parallel.num_cpus if parallel is not None else numproc,
                     quantities,res)
->>>>>>> 031bab82
 
     t4=time()
 
