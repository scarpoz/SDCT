#                                                            #
# This file is distributed as part of the WannierBerri code  #
# under the terms of the GNU General Public License. See the #
# file `LICENSE' in the root directory of the WannierBerri   #
# distribution, or http://www.gnu.org/copyleft/gpl.txt       #
#                                                            #
# The WannierBerri code is hosted on GitHub:                 #
# https://github.com/stepan-tsirkin/wannier-berri            #
#                     written by                             #
#           Stepan Tsirkin, University of Zurich             #
#                                                            #
#------------------------------------------------------------

import numpy as np
from scipy.io import FortranFile as FF
import copy
import lazy_property
from collections import Iterable
from .__utility import str2bool, alpha_A, beta_A , real_recip_lattice
from  .symmetry import Group
from colorama import init
from termcolor import cprint 



class System():
    """
    The base class for describing a system. Although it has its own constructor, it requires input binary files prepared by a special 
    `branch <https://github.com/stepan-tsirkin/wannier90/tree/save4wberri>`_ of ``postw90.x`` .
    Therefore this class by itself it is not recommended for a feneral user. Instead, 
    please use the child classes, e.g  :class:`~wannierberri.System_w90` or :class:`~wannierberri.System_tb`


    Parameters
    -----------
    seedname : str
        the seedname used in Wannier90
    berry : bool 
        set ``True`` if quantities derived from Berry connection or Berry curvature will be used. Default: {}
    spin : bool
        set ``True`` if quantities derived from spin  will be used.
    morb : bool
        set ``True`` if quantities derived from orbital moment  will be used. Requires the ``.uHu`` file.
<<<<<<< HEAD
    SHCryoo : bool 
        set ``True`` if quantities derived from Ryoo's spin-current elements will be used. (RPS 2019)
    SHCqiao : bool
        set ``True`` if quantities derived from Qiao's approximated spin-current elements will be used. (QZYZ 2018).
=======
    periodic : (bool,bool,bool)
        set ''True'' for periodicdirections and ''False''for confined (e.g. slab direction for 2D systems). Not relevant for :class:`~wannierberri.System_TBmodels` and  :class:`~wannierberri.System_PythTB`
>>>>>>> 69cd52b6
    use_ws : bool
        minimal distance replica selection method :ref:`sec-replica`.  equivalent of ``use_ws_distance`` in Wannier90.
    frozen_max : float
        position of the upper edge of the frozen window. Used in the evaluation of orbital moment. But not necessary.
    degen_thresh : float
        threshold to consider bands as degenerate. Used in calculation of Fermi-surface integrals
    random_gauge : bool
        applies random unitary rotations to degenerate states. Needed only for testing, to make sure that gauge covariance is preserved
    ksep: int
        separate k-point into blocks with size ksep to save memory when summing internal bands matrix. Working on gyotropic_Korb and berry_dipole. 
    delta_fz:float
        size of smearing for B matrix with frozen window, from frozen_max-delta_fz to frozen_max. 

    """

    def __init__(self, old_format=False,    **parameters ):


        self.set_parameters(**parameters)
        self.old_format=old_format

        cprint ("Reading from {}".format(seedname+"_HH_save.info"),'green', attrs=['bold'])

        f=open(seedname+"_HH_save.info" if self.old_format else seedname+"_R.info","r")
        l=f.readline().split()[:3]
        self.seedname=seedname
        self.num_wann,nRvec=int(l[0]),int(l[1])
        self.nRvec0=nRvec
        real_lattice=np.array([f.readline().split()[:3] for i in range(3)],dtype=float)
        self.real_lattice,self.recip_lattice=real_recip_lattice(real_lattice=real_lattice)
        iRvec=np.array([f.readline().split()[:4] for i in range(nRvec)],dtype=int)
        
        self.Ndegen=iRvec[:,3]
        self.iRvec=iRvec[:,:3]

        self.cRvec=self.iRvec.dot(self.real_lattice)

        print ("Number of wannier functions:",self.num_wann)
        print ("Number of R points:", self.nRvec)
        print ("Reommended size of FFT grid", self.NKFFT_recommended)
        print ("Real-space lattice:\n",self.real_lattice)
        #print ("R - points and dege=neracies:\n",iRvec)
        has_ws=str2bool(f.readline().split("=")[1].strip())

        
        if has_ws and self.use_ws:
            print ("using ws_dist")
            self.ws_map=ws_dist_map_read(self.iRvec,self.num_wann,f.readlines())
            self.iRvec=np.array(self.ws_map._iRvec_ordered,dtype=int)
        else:
            self.ws_map=None
        
        f.close()

        self.HH_R=self.__getMat('HH')

        
        if self.getAA:
            self.AA_R=self.__getMat('AA')

        if self.getBB:
            self.BB_R=self.__getMat('BB')
        
        if self.getCC:
            try:
                self.CC_R=1j*self.__getMat('CCab')
            except:
                _CC_R=self.__getMat('CC')
                self.CC_R=1j*(_CC_R[:,:,:,alpha_A,beta_A]-_CC_R[:,:,:,beta_A,alpha_A])

        if self.getFF:
            try:
                self.FF_R=1j*self.__getMat('FFab')
            except:
                _FF_R=self.__getMat('FF')
                self.FF_R=1j*(_FF_R[:,:,:,alpha_A,beta_A]-_FF_R[:,:,:,beta_A,alpha_A])

        if self.getSS:
            self.SS_R=self.__getMat('SS')

        self.set_symmetry()

        cprint ("Reading the system finished successfully",'green', attrs=['bold'])


    def set_parameters(self,**parameters):
        self.default_parameters={
                    'seedname':'wannier',
                    'frozen_max':np.Inf,
                    'berry':False,
                    'morb':False,
                    'spin':False,
                    'SHCryoo':False,
                    'SHCqiao':False,
                    'random_gauge':False,
                    'degen_thresh':-1 ,
                    'delta_fz':0.1,
                    'ksep': 1 ,
                    'Emin': -np.Inf ,
                    'Emax': np.Inf ,
                    'use_ws':True,
                    'periodic':(True,True,True)
                       }

        for param in self.default_parameters:
            if param in parameters:
                vars(self)[param]=parameters[param]
            else: 
                vars(self)[param]=self.default_parameters[param]
        self.periodic=np.array(self.periodic)


    def check_periodic(self):
        exclude=np.zeros(self.nRvec,dtype=bool)
        for i,per in enumerate(self.periodic):
            if not per:
                sel=(self.iRvec[:,i]!=0)
                if np.any(sel) :
                    print ("""WARNING : you declared your ystemas non-periodic along direction {i}, but there are {nrexcl} of total {nr} R-vectors with R[{i}]!=0. 
        They will be excluded, please make sure you know what you are doing """.format(i=i,nrexcl=sum(sel),nr=self.nRvec ) )
                    exclude[sel]=True
        if np.any(exclude):
            notexclude=np.logical_not(exclude)
            self.iRvec=self.iRvec[notexclude]
            for X in ['HH','AA','BB','CC','SS','FF']:
                XR=X+'_R'
                if hasattr(self,XR) :
                    vars(self)[XR]=vars(self)[XR][:,:,notexclude]

    @property
    def getAA(self):
        return self.morb or self.berry or self.SHCryoo or self.SHCqiao

    @property
    def getBB(self):
        return self.morb

    @property
    def getCC(self):
        return self.morb


    @property
    def getSS(self):
        return self.spin or self.SHCryoo or self.SHCqiao

    @property
    def getFF(self):
        return False

    @property
    def getSA(self):
        return self.SHCryoo

    @property
    def getSHA(self):
        return self.SHCryoo

    @property
    def getSHC(self):
        return self.SHCqiao


    def to_tb_file(self,tb_file=None):
        if tb_file is None: 
            tb_file=self.seedname+"_fromchk_tb.dat"
        f=open(tb_file,"w")
        f.write("written by wannier-berri form the chk file\n")
#        cprint ("reading TB file {0} ( {1} )".format(tb_file,l.strip()),'green', attrs=['bold'])
        np.savetxt(f,self.real_lattice)
        f.write("{}\n".format(self.num_wann))
        f.write("{}\n".format(self.nRvec))
        for i in range(0,self.nRvec,15):
            a=self.Ndegen[i:min(i+15,self.nRvec)]
            f.write("  ".join("{:2d}".format(x) for x in a)+"\n")
        for iR in range(self.nRvec):
            f.write("\n  {0:3d}  {1:3d}  {2:3d}\n".format(*tuple(self.iRvec[iR])))
            f.write("".join("{0:3d} {1:3d} {2:15.8e} {3:15.8e}\n".format(
                         m+1,n+1,self.HH_R[m,n,iR].real*self.Ndegen[iR],self.HH_R[m,n,iR].imag*self.Ndegen[iR]) 
                             for n in range(self.num_wann) for m in range(self.num_wann)) )
        if hasattr(self,'AA_R'):
          for iR in range(self.nRvec):
            f.write("\n  {0:3d}  {1:3d}  {2:3d}\n".format(*tuple(self.iRvec[iR])))
            f.write("".join("{0:3d} {1:3d} ".format(
                         m+1,n+1) + " ".join("{:15.8e} {:15.8e}".format(a.real,a.imag) for a in self.AA_R[m,n,iR]*self.Ndegen[iR] )+"\n"
                             for n in range(self.num_wann) for m in range(self.num_wann)) )
        f.close()
        

    def _FFT_compatible(self,FFT,iRvec):
        "check if FFT is enough to fit all R-vectors"
        return np.unique(iRvec%FFT,axis=0).shape[0]==iRvec.shape[0]


#    @lazy_property.LazyProperty
    @property
    def NKFFT_recommended(self):
        "finds a minimal FFT grid on which different R-vectors do not overlap"
        NKFFTrec=np.ones(3,dtype=int)
        for i in range(3):
            R=self.iRvec[:,i]
            if len(R[R>0])>0: 
                NKFFTrec[i]+=R.max()
            if len(R[R<0])>0: 
                NKFFTrec[i]-=R.min()
        assert self._FFT_compatible(NKFFTrec,self.iRvec)
        return NKFFTrec

    def set_symmetry(self,symmetry_gen=[]):
        """ 
        Set the symmetry group of the :class:`~wannierberri.__system.System` 

        Parameters
        ----------
        symmetry_gen : list of :class:`~wannierberri.symmetry.Symmetry` or str
            The generators of the symmetry group. 

        Notes
        -----
        + Only the generators of the symmetry group are essential. However, no problem if more symmetries are provided. 
          The code further evaluates all possible products of symmetry operations, until the full group is restored.
        + Providing `Identity` is not needed. It is included by default
        + Operations are given as objects of class:`~wannierberri.Symmetry.symmetry` or by name as `str`, e.g. ``'Inversion'`` , ``'C6z'``, or products like ``'TimeReversal*C2x'``.
        + ``symetyry_gen=[]`` is equivalent to not calling this function at all
        + Only the **point group** operations are important. Hence, for non-symmorphic operations, only the rotational part should be given, neglecting the translation.

        """
        self.symgroup=Group(symmetry_gen,recip_lattice=self.recip_lattice,real_lattice=self.real_lattice)


    @lazy_property.LazyProperty
    def cRvec(self):
        return self.iRvec.dot(self.real_lattice)

    @property 
    def nRvec(self):
        return self.iRvec.shape[0]


    @lazy_property.LazyProperty
    def cell_volume(self):
        return abs(np.linalg.det(self.real_lattice))



    def __getMat(self,suffix):

        f=FF(self.seedname+"_" + suffix+"_R"+(".dat" if self.old_format else ""))
        MM_R=np.array([[np.array(f.read_record('2f8'),dtype=float) for m in range(self.num_wann)] for n in range(self.num_wann)])
        MM_R=MM_R[:,:,:,0]+1j*MM_R[:,:,:,1]
        f.close()
        ncomp=MM_R.shape[2]/self.nRvec0
        if ncomp==1:
            result=MM_R/self.Ndegen[None,None,:]
        elif ncomp==3:
            result= MM_R.reshape(self.num_wann, self.num_wann, 3, self.nRvec0).transpose(0,1,3,2)/self.Ndegen[None,None,:,None]
        elif ncomp==9:
            result= MM_R.reshape(self.num_wann, self.num_wann, 3,3, self.nRvec0).transpose(0,1,4,3,2)/self.Ndegen[None,None,:,None,None]
        else:
            raise RuntimeError("in __getMat: invalid ncomp : {0}".format(ncomp))
        if self.ws_map is None:
            return result
        else:
            return self.ws_map(result)
        

#
# the following  implements the use_ws_distance = True  (see Wannier90 documentation for details)
#



class map_1R():
   def __init__(self,lines,irvec):
       lines_split=[np.array(l.split(),dtype=int) for l in lines]
       self.dict={(l[0]-1,l[1]-1):l[2:].reshape(-1,3) for l in lines_split}
       self.irvec=np.array([irvec])
       
   def __call__(self,i,j):
       try :
           return self.dict[(i,j)]
       except KeyError:
           return self.irvec
          

class ws_dist_map():
        
    def __call__(self,matrix):
        ndim=len(matrix.shape)-3
        num_wann=matrix.shape[0]
        reshaper=(num_wann,num_wann)+(1,)*ndim
#        print ("check:",matrix.shape,reshaper,ndim)
        matrix_new=np.array([ sum(matrix[:,:,ir]*self._iRvec_new[irvecnew][ir].reshape(reshaper)
                                  for ir in self._iRvec_new[irvecnew] ) 
                                       for irvecnew in self._iRvec_ordered]).transpose( (1,2,0)+tuple(range(3,3+ndim)) )
        assert ( np.abs(matrix_new.sum(axis=2)-matrix.sum(axis=2)).max()<1e-12)
        return matrix_new

    def _add_star(self,ir,irvec_new,iw,jw):
        weight=1./irvec_new.shape[0]
        for irv in irvec_new:
            self._add(ir,irv,iw,jw,weight)


    def _add(self,ir,irvec_new,iw,jw,weight):
        irvec_new=tuple(irvec_new)
        if not (irvec_new in self._iRvec_new):
             self._iRvec_new[irvec_new]=dict()
        if not ir in self._iRvec_new[irvec_new]:
             self._iRvec_new[irvec_new][ir]=np.zeros((self.num_wann,self.num_wann),dtype=float)
        self._iRvec_new[irvec_new][ir][iw,jw]+=weight

    def _init_end(self,nRvec):
        self._iRvec_ordered=sorted(self._iRvec_new)
        for ir  in range(nRvec):
            chsum=0
            for irnew in self._iRvec_new:
                if ir in self._iRvec_new[irnew]:
                    chsum+=self._iRvec_new[irnew][ir]
            chsum=np.abs(chsum-np.ones( (self.num_wann,self.num_wann) )).sum() 
            if chsum>1e-12: print ("WARNING: Check sum for {0} : {1}".format(ir,chsum))



class ws_dist_map_read(ws_dist_map):
    def __init__(self,iRvec,num_wann,lines):
        nRvec=iRvec.shape[0]
        self.num_wann=num_wann
        self._iRvec_new=dict()
        n_nonzero=np.array([l.split()[-1] for l in lines[:nRvec]],dtype=int)
        lines=lines[nRvec:]
        for ir,nnz in enumerate(n_nonzero):
            map1r=map_1R(lines[:nnz],iRvec[ir])
            for iw in range(num_wann):
                for jw in range(num_wann):
                    self._add_star(ir,map1r(iw,jw),iw,jw)
            lines=lines[nnz:]
        self._init_end(nRvec)

        

<|MERGE_RESOLUTION|>--- conflicted
+++ resolved
@@ -41,15 +41,12 @@
         set ``True`` if quantities derived from spin  will be used.
     morb : bool
         set ``True`` if quantities derived from orbital moment  will be used. Requires the ``.uHu`` file.
-<<<<<<< HEAD
     SHCryoo : bool 
         set ``True`` if quantities derived from Ryoo's spin-current elements will be used. (RPS 2019)
     SHCqiao : bool
         set ``True`` if quantities derived from Qiao's approximated spin-current elements will be used. (QZYZ 2018).
-=======
     periodic : (bool,bool,bool)
         set ''True'' for periodicdirections and ''False''for confined (e.g. slab direction for 2D systems). Not relevant for :class:`~wannierberri.System_TBmodels` and  :class:`~wannierberri.System_PythTB`
->>>>>>> 69cd52b6
     use_ws : bool
         minimal distance replica selection method :ref:`sec-replica`.  equivalent of ``use_ws_distance`` in Wannier90.
     frozen_max : float
