#                                                            #
# This file is distributed as part of the WannierBerri code  #
# under the terms of the GNU General Public License. See the #
# file `LICENSE' in the root directory of the WannierBerri   #
# distribution, or http://www.gnu.org/copyleft/gpl.txt       #
#                                                            #
# The WannierBerri code is hosted on GitHub:                 #
# https://github.com/stepan-tsirkin/wannier-berri            #
#                     written by                             #
#           Stepan Tsirkin, University of Zurich             #
#                                                            #
#------------------------------------------------------------

import numpy as np
import copy
import lazy_property
from .__utility import str2bool, alpha_A, beta_A , real_recip_lattice
from  .symmetry import Group
from colorama import init
from termcolor import cprint 





class System():

    default_parameters =  {    'seedname':'wannier90',
                    'frozen_max': -np.Inf,
                    'berry':False,
                    'morb':False,
                    'spin':False,
                    'SHCryoo':False,
                    'SHCqiao':False,
                    'use_ws':True,
                    'periodic':(True,True,True),
<<<<<<< HEAD
                    '_getFF' : False
#                    'use_wcc_phase':False
=======
                    'use_wcc_phase':False,
                    'wannier_centers_cart':None,
                    'wannier_centers_reduced' : None
>>>>>>> c0aec616
                       }


    __doc__ = """
    The base class for describing a system. Although it has its own constructor, it requires input binary files prepared by a special 
    `branch <https://github.com/stepan-tsirkin/wannier90/tree/save4wberri>`_ of ``postw90.x`` .
    Therefore this class by itself it is not recommended for a feneral user. Instead, 
    please use the child classes, e.g  :class:`~wannierberri.System_w90` or :class:`~wannierberri.System_tb`


    Parameters
    -----------
    seedname : str
        the seedname used in Wannier90. Default: ``{seedname}``
    berry : bool 
        set ``True`` if quantities derived from Berry connection or Berry curvature will be used. Default: ``{berry}``
    spin : bool
        set ``True`` if quantities derived from spin  will be used. Default:``{spin}``
    morb : bool
        set ``True`` if quantities derived from orbital moment  will be used. Requires the ``.uHu`` file. Default: ``{morb}``
    periodic : [bool,bool,bool]
        set ``True`` for periodic directions and ``False`` for confined (e.g. slab direction for 2D systems). If less then 3 values provided, the rest are treated as ``False`` . Default : ``{periodic}``
    SHCryoo : bool 
        set ``True`` if quantities derived from Ryoo's spin-current elements will be used. (RPS 2019) Default: ``{SHCryoo}``
    SHCqiao : bool
        set ``True`` if quantities derived from Qiao's approximated spin-current elements will be used. (QZYZ 2018). Default: ``{SHCqiao}``
    use_ws : bool
        minimal distance replica selection method :ref:`sec-replica`.  equivalent of ``use_ws_distance`` in Wannier90. Default: ``{use_ws}``
    frozen_max : float
        position of the upper edge of the frozen window. Used in the evaluation of orbital moment. But not necessary. Default: ``{frozen_max}``
<<<<<<< HEAD
    _getFF : bool
        generate the FF_R matrix based on the uIu file. May be used for only testing so far. Default : ``{_getFF}``
    """ .format(**default_parameters)

=======
    degen_thresh : float
        threshold to consider bands as degenerate. Used in calculation of Fermi-surface integrals. Default: ``{degen_thresh}``
    random_gauge : bool
        applies random unitary rotations to degenerate states. Needed only for testing, to make sure that gauge covariance is preserved. Default: ``{random_gauge}``
    ksep: int
        separate k-point into blocks with size ksep to save memory when summing internal bands matrix. Working on gyotropic_Korb and berry_dipole. Default: ``{ksep}``
    delta_fz:float
        size of smearing for B matrix with frozen window, from frozen_max-delta_fz to frozen_max. Default: ``{delta_fz}``
    use_wcc_phase: bool
        using wannier centers in Fourier transform. Correspoinding to Convention I (True), II (False) in Ref."Tight-binding formalism in the context of the PythTB package". Default: ``{use_wcc_phase}``
    wannier_centers_cart :  array-like(num_wann,3)
        use the given wannier_centers (cartesian) instead of those determined automatically. Incompatible with `wannier_centers_reduced`
    wannier_centers_reduced :  array-like(num_wann,3)
        use the given wannier_centers (reduced) instead of those determined automatically. Incompatible with `wannier_centers_cart`

    """ .format(**default_parameters)

    def __init__(self, old_format=False,    **parameters ):

        self.set_parameters(**parameters)
        self.old_format=old_format

        cprint ("Reading from {}".format(seedname+"_HH_save.info"),'green', attrs=['bold'])

        f=open(seedname+"_HH_save.info" if self.old_format else seedname+"_R.info","r")
        l=f.readline().split()[:3]
        self.seedname=seedname
        self.num_wann,nRvec=int(l[0]),int(l[1])
        self.nRvec0=nRvec
        real_lattice=np.array([f.readline().split()[:3] for i in range(3)],dtype=float)
        self.real_lattice,self.recip_lattice=real_recip_lattice(real_lattice=real_lattice)
        iRvec=np.array([f.readline().split()[:4] for i in range(nRvec)],dtype=int)
        
        self.Ndegen=iRvec[:,3]
        self.iRvec=iRvec[:,:3]

        self.cRvec=self.iRvec.dot(self.real_lattice)

        print ("Number of wannier functions:",self.num_wann)
        print ("Number of R points:", self.nRvec)
        print ("Recommended size of FFT grid", self.NKFFT_recommended)
        print ("Real-space lattice:\n",self.real_lattice)
        #print ("R - points and dege=neracies:\n",iRvec)
        has_ws=str2bool(f.readline().split("=")[1].strip())

        
        if has_ws and self.use_ws:
            print ("using ws_dist")
            self.ws_map=ws_dist_map_read(self.iRvec,self.num_wann,f.readlines())
            self.iRvec=np.array(self.ws_map._iRvec_ordered,dtype=int)
        else:
            self.ws_map=None
        
        f.close()

        self.HH_R=self.__getMat('HH')

        
        if self.getAA:
            self.AA_R=self.__getMat('AA')

        if self.getBB:
            self.BB_R=self.__getMat('BB')
        
        if self.getCC:
            try:
                self.CC_R=1j*self.__getMat('CCab')
            except:
                _CC_R=self.__getMat('CC')
                self.CC_R=1j*(_CC_R[:,:,:,alpha_A,beta_A]-_CC_R[:,:,:,beta_A,alpha_A])

        if self.getFF:
            try:
                self.FF_R=1j*self.__getMat('FFab')
            except:
                _FF_R=self.__getMat('FF')
                self.FF_R=1j*(_FF_R[:,:,:,alpha_A,beta_A]-_FF_R[:,:,:,beta_A,alpha_A])

        if self.getSS:
            self.SS_R=self.__getMat('SS')

        self.set_symmetry()

        cprint ("Reading the system finished successfully",'green', attrs=['bold'])
>>>>>>> c0aec616


    def set_parameters(self,**parameters):

        for param in self.default_parameters:
            if param in parameters:
                vars(self)[param]=parameters[param]
            else: 
                vars(self)[param]=self.default_parameters[param]
        periodic=np.zeros(3,dtype=bool)
        periodic[:len(self.periodic)]=self.periodic
        self.periodic=periodic


    def check_periodic(self):
        exclude=np.zeros(self.nRvec,dtype=bool)
        for i,per in enumerate(self.periodic):
            if not per:
                sel=(self.iRvec[:,i]!=0)
                if np.any(sel) :
                    print ("""WARNING : you declared your system as non-periodic along direction {i}, but there are {nrexcl} of total {nr} R-vectors with R[{i}]!=0. 
        They will be excluded, please make sure you know what you are doing """.format(i=i,nrexcl=sum(sel),nr=self.nRvec ) )
                    exclude[sel]=True
        if np.any(exclude):
            notexclude=np.logical_not(exclude)
            self.iRvec=self.iRvec[notexclude]
            for X in ['HH','AA','BB','CC','SS','FF']:
                XR=X+'_R'
                if hasattr(self,XR) :
                    vars(self)[XR]=vars(self)[XR][:,:,notexclude]

    @property
    def getAA(self):
        return self.morb or self.berry or self.SHCryoo or self.SHCqiao 

    @property
    def getBB(self):
        return self.morb

    @property
    def getCC(self):
        return self.morb

    @property
    def getSS(self):
        return self.spin or self.SHCryoo or self.SHCqiao

    @property
    def getFF(self):
        return self._getFF

    @property
    def getSA(self):
        return self.SHCryoo

    @property
    def getSHA(self):
        return self.SHCryoo

    @property
    def getSHC(self):
        return self.SHCqiao


    def do_at_end_of_init(self):
        self.set_symmetry  ()
        self.check_periodic()
        print ("Number of wannier functions:",self.num_wann)
        print ("Number of R points:", self.nRvec)
        print ("Recommended size of FFT grid", self.NKFFT_recommended)



    def to_tb_file(self,tb_file=None):
        if tb_file is None: 
            tb_file=self.seedname+"_fromchk_tb.dat"
        f=open(tb_file,"w")
        f.write("written by wannier-berri form the chk file\n")
#        cprint ("reading TB file {0} ( {1} )".format(tb_file,l.strip()),'green', attrs=['bold'])
        np.savetxt(f,self.real_lattice)
        f.write("{}\n".format(self.num_wann))
        f.write("{}\n".format(self.nRvec))
        for i in range(0,self.nRvec,15):
            a=self.Ndegen[i:min(i+15,self.nRvec)]
            f.write("  ".join("{:2d}".format(x) for x in a)+"\n")
        for iR in range(self.nRvec):
            f.write("\n  {0:3d}  {1:3d}  {2:3d}\n".format(*tuple(self.iRvec[iR])))
            f.write("".join("{0:3d} {1:3d} {2:15.8e} {3:15.8e}\n".format(
                         m+1,n+1,self.Ham_R[m,n,iR].real*self.Ndegen[iR],self.HH_R[m,n,iR].imag*self.Ndegen[iR]) 
                             for n in range(self.num_wann) for m in range(self.num_wann)) )
        if hasattr(self,'AA_R'):
          for iR in range(self.nRvec):
            f.write("\n  {0:3d}  {1:3d}  {2:3d}\n".format(*tuple(self.iRvec[iR])))
            f.write("".join("{0:3d} {1:3d} ".format(
                         m+1,n+1) + " ".join("{:15.8e} {:15.8e}".format(a.real,a.imag) for a in self.AA_R[m,n,iR]*self.Ndegen[iR] )+"\n"
                             for n in range(self.num_wann) for m in range(self.num_wann)) )
        f.close()
        

    def _FFT_compatible(self,FFT,iRvec):
        "check if FFT is enough to fit all R-vectors"
        return np.unique(iRvec%FFT,axis=0).shape[0]==iRvec.shape[0]


#    @lazy_property.LazyProperty
    @property
    def NKFFT_recommended(self):
        "finds a minimal FFT grid on which different R-vectors do not overlap"
        NKFFTrec=np.ones(3,dtype=int)
        for i in range(3):
            R=self.iRvec[:,i]
            if len(R[R>0])>0: 
                NKFFTrec[i]+=R.max()
            if len(R[R<0])>0: 
                NKFFTrec[i]-=R.min()
        assert self._FFT_compatible(NKFFTrec,self.iRvec)
        return NKFFTrec

    def set_symmetry(self,symmetry_gen=[]):
        """ 
        Set the symmetry group of the :class:`~wannierberri.__system.System` 

        Parameters
        ----------
        symmetry_gen : list of :class:`~wannierberri.symmetry.Symmetry` or str
            The generators of the symmetry group. 

        Notes
        -----
        + Only the generators of the symmetry group are essential. However, no problem if more symmetries are provided. 
          The code further evaluates all possible products of symmetry operations, until the full group is restored.
        + Providing `Identity` is not needed. It is included by default
        + Operations are given as objects of class:`~wannierberri.Symmetry.symmetry` or by name as `str`, e.g. ``'Inversion'`` , ``'C6z'``, or products like ``'TimeReversal*C2x'``.
        + ``symetyry_gen=[]`` is equivalent to not calling this function at all
        + Only the **point group** operations are important. Hence, for non-symmorphic operations, only the rotational part should be given, neglecting the translation.

        """
        self.symgroup=Group(symmetry_gen,recip_lattice=self.recip_lattice,real_lattice=self.real_lattice)


    @lazy_property.LazyProperty
    def cRvec(self):
        return self.iRvec.dot(self.real_lattice)

    @lazy_property.LazyProperty
    def cRvec_p_wcc(self):
        """ 
<<<<<<< HEAD
        R+tj-ti 
        """
        wannier_centres = self.wannier_centres_cart
        w_centres_diff = np.array([[j-i for j in wannier_centres] for i in wannier_centres])
        return self.iRvec.dot(self.real_lattice)[None,None,:,:]+ w_centres_diff[:,:,None,:]
=======
        With self.use_wcc_phase=True it is R+tj-ti. With self.use_wcc_phase=False it is R. [i,j,iRvec,a] (Cartesian)
        """
        if self.use_wcc_phase:
            return self.iRvec.dot(self.real_lattice)[None,None,:,:]+ self.diff_wcc_cart[:,:,None,:]
        else:
            return self.iRvec.dot(self.real_lattice)[None,None,:,:]

>>>>>>> c0aec616

    @lazy_property.LazyProperty
    def diff_wcc_cart(self):
        """ 
        With self.use_wcc_phase=True it is tj-ti. With self.use_wcc_phase=False it is 0. [i,j,a] (Cartesian)
        """
        wannier_centers = self.wannier_centers_cart
        return np.array([[j-i for j in wannier_centers] for i in wannier_centers])

    @lazy_property.LazyProperty
    def diff_wcc_red(self):
        """ 
        With self.use_wcc_phase=True it is tj-ti. With self.use_wcc_phase=False it is 0. [m,n,a] (Reduced)
        """
        wannier_centers = self.wannier_centers_reduced
        return np.array([[j-i for j in wannier_centers] for i in wannier_centers])

    def set_wannier_centers(self):
        if self.wannier_centers_cart is not None:
            if self.wannier_centers_reduced is not None:
                raise ValueError("one should not specify both wannier_centers_cart and wannier_centers_reduced")
            else:
                self.wannier_centers_reduced = self.wannier_centers_cart.dot(np.linalg.inv(self.real_lattice))
        elif self.wannier_centers_reduced is not None:
                self.wannier_centers_cart = self.wannier_centers_reduced.dot(self.real_lattice)
        elif hasattr(self,"wannier_centers_cart_auto"):
                self.wannier_centers_cart = self.wannier_centers_cart_auto
                self.wannier_centers_reduced = self.wannier_centers_cart.dot(np.linalg.inv(self.real_lattice))
#        self.wannier_centers_cart*=00.01
#        self.wannier_centers_reduced*=00.01
#        print ("Wannier_centers\n",self.wannier_centers_cart,self.wannier_centers_reduced)
        if self.use_wcc_phase: 
            if self.wannier_centers_cart is None:
                raise ValueError("use_wcc_phase = True, but the wannier centers could not be detyermined")
            if hasattr(self,'AA_R'):
                AA_R_new = np.copy(self.AA_R)
                AA_R_new[np.arange(self.num_wann),np.arange(self.num_wann),self.iR0,:] -= self.wannier_centers_cart
            if hasattr(self,'BB_R'):
                BB_R_new = self.BB_R.copy() - self.HH_R[:,:,:,None]*self.wannier_centers_cart[None,:,None,:]
            if hasattr(self,'CC_R'):
                norm = np.linalg.norm(self.CC_R - self.conj_XX_R(self.CC_R))
                assert norm<1e-10 , f"norm={norm}"
                assert hasattr(self,'BB_R') , "if you use CC_R, you need also BB_R"
                T  =  self.wannier_centers_cart[:,None,None,:,None]*self.BB_R[:,:,:,None,:]
                CC_R_new  =  self.CC_R.copy() + 1.j*sum(   
                            s*( -T[:,:,:,a,b]   # -t_i^a * B_{ij}^b(R)
                                -self.conj_XX_R(T[:,:,:,b,a])    # - B_{ji}^a(-R)^*  * t_j^b 
                                +self.wannier_centers_cart[:,None,None,a]*self.HH_R[:,:,:,None] * self.wannier_centers_cart[None,:,None,b]  # + t_i^a*H_ij(R)t_j^b
                            )
                        for (s,a,b) in [(+1,alpha_A,beta_A) , (-1,beta_A,alpha_A)] )
                norm = np.linalg.norm(CC_R_new - self.conj_XX_R(CC_R_new))
                assert norm<1e-10 , f"norm={norm}"


            # not sure if the following is correct (Stepan)
            if hasattr(self,'SA_R'):
                assert hasattr(self,'SS_R') , "if you use SA_R, you need also SS_R"
                SA_R_new  =  self.SA_R.copy() - self.SS_R[:,:,:,:,None]*self.wannier_centers_cart[None,:,None,None,:]
            if hasattr(self,'SHA_R'):
                assert hasattr(self,'SH_R') , "if you use SA_R, you need also SH_R"
                SHA_R_new  =  self.SHA_R.copy() - self.SS_R[:,:,:,:,None]*self.wannier_centers_cart[None,:,None,None,:]

            for X in ['AA','BB','CC','SA','SHA']:
                if hasattr(self,X+'_R'):
                    vars(self)[X+'_R'] = locals()[X+'_R_new']

            for X in ['SA','SHA','SR','SH','SHR']:
                if hasattr(self,X+'_R'):
                    pass
#                    raise NotImplementedError(f"use_wcc_phases=True is not implemented for {X}_R")


    @property
    def iR0(self):
        return self.iRvec.tolist().index([0,0,0])

    @lazy_property.LazyProperty
    def reverseR(self):
        """maps the R vector -R"""
        iRveclst= self.iRvec.tolist()
        mapping = np.all( self.iRvec[:,None,:]+self.iRvec[None,:,:] == 0 , axis = 2 )
        # check if some R-vectors do not have partners
        notfound = np.where(np.logical_not(mapping.any(axis=1)))[0]
        for ir in notfound:
            print ("WARNING : R[{}] = {} does not have a -R partner".format(ir,self.iRvec[ir]) )
        # check if some R-vectors have more then 1 partner 
        morefound = np.where(np.sum(mapping,axis=1)>1)[0]
        if len(morefound>0):
            raise RuntimeError( "R vectors number {} have more then one negative partner : \n{} \n{}".format(
                            morefound,self.iRvec[morefound],np.sum(mapping,axis=1) ) )
        lst1,lst2=[],[]
        for ir1 in range(self.nRvec):
            ir2 = np.where(mapping[ir1])[0]
            if len(ir2)==1:
                lst1.append(ir1)
                lst2.append(ir2[0])
        return np.array(lst1),np.array(lst2)

    def conj_XX_R(self,XX_R):
        """ reverses the R-vector and takes the hermitian conjugate """
        XX_R_new = np.zeros_like(XX_R)
        lst1,lst2 = self.reverseR
        assert np.all(self.iRvec[lst1] + self.iRvec[lst2] ==0 )
        XX_R_new [:,:,lst1] = XX_R[:,:,lst2]
        return XX_R_new.swapaxes(0,1).conj()

    @property 
    def nRvec(self):
        return self.iRvec.shape[0]


    @lazy_property.LazyProperty
    def cell_volume(self):
        return abs(np.linalg.det(self.real_lattice))


    @property
    def iR0(self):
        return self.iRvec.tolist().index([0,0,0])

    @lazy_property.LazyProperty
    def reverseR(self):
        """maps the R vector -R"""
        iRveclst= self.iRvec.tolist()
        mapping = np.all( self.iRvec[:,None,:]+self.iRvec[None,:,:] == 0 , axis = 2 )
        # check if some R-vectors do not have partners
        notfound = np.where(np.logical_not(mapping.any(axis=1)))[0]
        for ir in notfound:
            print ("WARNING : R[{}] = {} does not have a -R partner".format(ir,self.iRvec[ir]) )
        # check if some R-vectors have more then 1 partner 
        morefound = np.where(np.sum(mapping,axis=1)>1)[0]
        if len(morefound>0):
            raise RuntimeError( "R vectors number {} have more then one negative partner : \n{} \n{}".format(
                            morefound,self.iRvec[morefound],np.sum(mapping,axis=1) ) )
        lst1,lst2=[],[]
        for ir1 in range(self.nRvec):
            ir2 = np.where(mapping[ir1])[0]
            if len(ir2)==1:
                lst1.append(ir1)
                lst2.append(ir2[0])
#                print (ir1,self.iRvec[ir1] , ir2,self.iRvec[ir2[0]])
        return np.array(lst1),np.array(lst2)

    def conj_XX_R(self,XX_R):
        """ reverses the R-vector and takes the hermitian conjugate """
        XX_R_new = np.zeros_like(XX_R)
        lst1,lst2 = self.reverseR
        assert np.all(self.iRvec[lst1] + self.iRvec[lst2] ==0 )
#        print (XX_R.shape,XX_R_new.shape,lst1,lst2)
        XX_R_new [:,:,lst1] = np.copy(XX_R)[:,:,lst2]
        XX_R_new[:] = XX_R_new.swapaxes(0,1).conj()
        return np.copy(XX_R_new)

    def check_hermitian(self,XX):
        if hasattr(self,XX):
            XX_R = np.copy(vars(self)[XR])
            assert (np.max(abs(XX_R-self.conh_XX_R(XX_R)))<1e-8) , f"{XX} should obey X(-R) = X(R)^\dagger"
        else:
            print (f"{XX} is missing,nothing to check")

<|MERGE_RESOLUTION|>--- conflicted
+++ resolved
@@ -34,14 +34,10 @@
                     'SHCqiao':False,
                     'use_ws':True,
                     'periodic':(True,True,True),
-<<<<<<< HEAD
-                    '_getFF' : False
-#                    'use_wcc_phase':False
-=======
                     'use_wcc_phase':False,
                     'wannier_centers_cart':None,
-                    'wannier_centers_reduced' : None
->>>>>>> c0aec616
+                    'wannier_centers_reduced' : None,
+                    '_getFF' : False,
                        }
 
 
@@ -72,20 +68,8 @@
         minimal distance replica selection method :ref:`sec-replica`.  equivalent of ``use_ws_distance`` in Wannier90. Default: ``{use_ws}``
     frozen_max : float
         position of the upper edge of the frozen window. Used in the evaluation of orbital moment. But not necessary. Default: ``{frozen_max}``
-<<<<<<< HEAD
     _getFF : bool
         generate the FF_R matrix based on the uIu file. May be used for only testing so far. Default : ``{_getFF}``
-    """ .format(**default_parameters)
-
-=======
-    degen_thresh : float
-        threshold to consider bands as degenerate. Used in calculation of Fermi-surface integrals. Default: ``{degen_thresh}``
-    random_gauge : bool
-        applies random unitary rotations to degenerate states. Needed only for testing, to make sure that gauge covariance is preserved. Default: ``{random_gauge}``
-    ksep: int
-        separate k-point into blocks with size ksep to save memory when summing internal bands matrix. Working on gyotropic_Korb and berry_dipole. Default: ``{ksep}``
-    delta_fz:float
-        size of smearing for B matrix with frozen window, from frozen_max-delta_fz to frozen_max. Default: ``{delta_fz}``
     use_wcc_phase: bool
         using wannier centers in Fourier transform. Correspoinding to Convention I (True), II (False) in Ref."Tight-binding formalism in the context of the PythTB package". Default: ``{use_wcc_phase}``
     wannier_centers_cart :  array-like(num_wann,3)
@@ -95,74 +79,6 @@
 
     """ .format(**default_parameters)
 
-    def __init__(self, old_format=False,    **parameters ):
-
-        self.set_parameters(**parameters)
-        self.old_format=old_format
-
-        cprint ("Reading from {}".format(seedname+"_HH_save.info"),'green', attrs=['bold'])
-
-        f=open(seedname+"_HH_save.info" if self.old_format else seedname+"_R.info","r")
-        l=f.readline().split()[:3]
-        self.seedname=seedname
-        self.num_wann,nRvec=int(l[0]),int(l[1])
-        self.nRvec0=nRvec
-        real_lattice=np.array([f.readline().split()[:3] for i in range(3)],dtype=float)
-        self.real_lattice,self.recip_lattice=real_recip_lattice(real_lattice=real_lattice)
-        iRvec=np.array([f.readline().split()[:4] for i in range(nRvec)],dtype=int)
-        
-        self.Ndegen=iRvec[:,3]
-        self.iRvec=iRvec[:,:3]
-
-        self.cRvec=self.iRvec.dot(self.real_lattice)
-
-        print ("Number of wannier functions:",self.num_wann)
-        print ("Number of R points:", self.nRvec)
-        print ("Recommended size of FFT grid", self.NKFFT_recommended)
-        print ("Real-space lattice:\n",self.real_lattice)
-        #print ("R - points and dege=neracies:\n",iRvec)
-        has_ws=str2bool(f.readline().split("=")[1].strip())
-
-        
-        if has_ws and self.use_ws:
-            print ("using ws_dist")
-            self.ws_map=ws_dist_map_read(self.iRvec,self.num_wann,f.readlines())
-            self.iRvec=np.array(self.ws_map._iRvec_ordered,dtype=int)
-        else:
-            self.ws_map=None
-        
-        f.close()
-
-        self.HH_R=self.__getMat('HH')
-
-        
-        if self.getAA:
-            self.AA_R=self.__getMat('AA')
-
-        if self.getBB:
-            self.BB_R=self.__getMat('BB')
-        
-        if self.getCC:
-            try:
-                self.CC_R=1j*self.__getMat('CCab')
-            except:
-                _CC_R=self.__getMat('CC')
-                self.CC_R=1j*(_CC_R[:,:,:,alpha_A,beta_A]-_CC_R[:,:,:,beta_A,alpha_A])
-
-        if self.getFF:
-            try:
-                self.FF_R=1j*self.__getMat('FFab')
-            except:
-                _FF_R=self.__getMat('FF')
-                self.FF_R=1j*(_FF_R[:,:,:,alpha_A,beta_A]-_FF_R[:,:,:,beta_A,alpha_A])
-
-        if self.getSS:
-            self.SS_R=self.__getMat('SS')
-
-        self.set_symmetry()
-
-        cprint ("Reading the system finished successfully",'green', attrs=['bold'])
->>>>>>> c0aec616
 
 
     def set_parameters(self,**parameters):
@@ -230,6 +146,7 @@
     def do_at_end_of_init(self):
         self.set_symmetry  ()
         self.check_periodic()
+        self.set_wannier_centers  ()
         print ("Number of wannier functions:",self.num_wann)
         print ("Number of R points:", self.nRvec)
         print ("Recommended size of FFT grid", self.NKFFT_recommended)
@@ -251,7 +168,7 @@
         for iR in range(self.nRvec):
             f.write("\n  {0:3d}  {1:3d}  {2:3d}\n".format(*tuple(self.iRvec[iR])))
             f.write("".join("{0:3d} {1:3d} {2:15.8e} {3:15.8e}\n".format(
-                         m+1,n+1,self.Ham_R[m,n,iR].real*self.Ndegen[iR],self.HH_R[m,n,iR].imag*self.Ndegen[iR]) 
+                         m+1,n+1,self.Ham_R[m,n,iR].real*self.Ndegen[iR],self.Ham_R[m,n,iR].imag*self.Ndegen[iR]) 
                              for n in range(self.num_wann) for m in range(self.num_wann)) )
         if hasattr(self,'AA_R'):
           for iR in range(self.nRvec):
@@ -310,21 +227,12 @@
     @lazy_property.LazyProperty
     def cRvec_p_wcc(self):
         """ 
-<<<<<<< HEAD
-        R+tj-ti 
-        """
-        wannier_centres = self.wannier_centres_cart
-        w_centres_diff = np.array([[j-i for j in wannier_centres] for i in wannier_centres])
-        return self.iRvec.dot(self.real_lattice)[None,None,:,:]+ w_centres_diff[:,:,None,:]
-=======
         With self.use_wcc_phase=True it is R+tj-ti. With self.use_wcc_phase=False it is R. [i,j,iRvec,a] (Cartesian)
         """
         if self.use_wcc_phase:
-            return self.iRvec.dot(self.real_lattice)[None,None,:,:]+ self.diff_wcc_cart[:,:,None,:]
+            return self.cRvec[None,None,:,:]+ self.diff_wcc_cart[:,:,None,:]
         else:
-            return self.iRvec.dot(self.real_lattice)[None,None,:,:]
-
->>>>>>> c0aec616
+            return self.cRvec[None,None,:,:]
 
     @lazy_property.LazyProperty
     def diff_wcc_cart(self):
@@ -363,7 +271,7 @@
                 AA_R_new = np.copy(self.AA_R)
                 AA_R_new[np.arange(self.num_wann),np.arange(self.num_wann),self.iR0,:] -= self.wannier_centers_cart
             if hasattr(self,'BB_R'):
-                BB_R_new = self.BB_R.copy() - self.HH_R[:,:,:,None]*self.wannier_centers_cart[None,:,None,:]
+                BB_R_new = self.BB_R.copy() - self.Ham_R[:,:,:,None]*self.wannier_centers_cart[None,:,None,:]
             if hasattr(self,'CC_R'):
                 norm = np.linalg.norm(self.CC_R - self.conj_XX_R(self.CC_R))
                 assert norm<1e-10 , f"norm={norm}"
@@ -372,7 +280,7 @@
                 CC_R_new  =  self.CC_R.copy() + 1.j*sum(   
                             s*( -T[:,:,:,a,b]   # -t_i^a * B_{ij}^b(R)
                                 -self.conj_XX_R(T[:,:,:,b,a])    # - B_{ji}^a(-R)^*  * t_j^b 
-                                +self.wannier_centers_cart[:,None,None,a]*self.HH_R[:,:,:,None] * self.wannier_centers_cart[None,:,None,b]  # + t_i^a*H_ij(R)t_j^b
+                                +self.wannier_centers_cart[:,None,None,a]*self.Ham_R[:,:,:,None] * self.wannier_centers_cart[None,:,None,b]  # + t_i^a*H_ij(R)t_j^b
                             )
                         for (s,a,b) in [(+1,alpha_A,beta_A) , (-1,beta_A,alpha_A)] )
                 norm = np.linalg.norm(CC_R_new - self.conj_XX_R(CC_R_new))
