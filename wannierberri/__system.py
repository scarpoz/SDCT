--- conflicted
+++ resolved
@@ -230,7 +230,7 @@
         return self.iRvec.dot(self.real_lattice)
 
     @lazy_property.LazyProperty
-<<<<<<< HEAD
+
     def cRvec_p_wcc(self):
         """ 
         With self.use_wcc_phase=True it is R+tj-ti. With self.use_wcc_phase=False it is R. [i,j,iRvec,a] (Cartesian)
@@ -239,17 +239,6 @@
             return self.cRvec[None,None,:,:]+ self.diff_wcc_cart[:,:,None,:]
         else:
             return self.cRvec[None,None,:,:]
-=======
-    def cRvec_wcc(self):
-        """
-        With self.use_wcc_phase=True it is R+tj-ti. With self.use_wcc_phase=False it is R. [i,j,iRvec,a] (Cartesian)
-        """
-        if self.use_wcc_phase:
-            return self.cRvec[None,None,:,:] + self.diff_wcc_cart[:,:,None,:]
-        else:
-            return self.cRvec[None,None,:,:]
-
->>>>>>> a269e5fc
 
     @lazy_property.LazyProperty
     def diff_wcc_cart(self):
@@ -309,14 +298,9 @@
                 T  =  self.wannier_centers_cart[:,None,None,:,None]*self.BB_R[:,:,:,None,:]
                 CC_R_new  =  self.CC_R.copy() + 1.j*sum(   
                             s*( -T[:,:,:,a,b]   # -t_i^a * B_{ij}^b(R)
-<<<<<<< HEAD
                                 -self.conj_XX_R(T[:,:,:,b,a])    # - B_{ji}^a(-R)^*  * t_j^b 
                                 +self.wannier_centers_cart[:,None,None,a]*self.Ham_R[:,:,:,None] 
                                     * self.wannier_centers_cart[None,:,None,b]  # + t_i^a*H_ij(R)t_j^b
-=======
-                                -self.conj_XX_R(T[:,:,:,b,a])    # - [B_{ji}^a(-R)]^*  * t_j^b 
-                                +self.wannier_centers_cart[:,None,None,a]*self.HH_R[:,:,:,None] * self.wannier_centers_cart[None,:,None,b]  # + t_i^a*H_ij(R)t_j^b
->>>>>>> a269e5fc
                             )
                         for (s,a,b) in [(+1,alpha_A,beta_A) , (-1,beta_A,alpha_A)] )
                 norm = np.linalg.norm(CC_R_new - self.conj_XX_R(CC_R_new))
