--- conflicted
+++ resolved
@@ -51,75 +51,14 @@
     """
 
     def __init__(self,seedname="wannier90",
-<<<<<<< HEAD
-                    berry=False,spin=False,morb=False,SHC=False,qiao=True,
-                    use_ws=True,
-                    transl_inv=True,
-                    frozen_max=-np.Inf,
-                    random_gauge=False,
-                    degen_thresh=-1 ,
-                    fft='fftw',
-                    npar=multiprocessing.cpu_count(),
-                    ksep=50,
-                    delta_fz=0.1
-=======
                     transl_inv=True,
                     fft='fftw',
                     npar=multiprocessing.cpu_count()  , 
                     **parameters
->>>>>>> ec23ba43
                     ):
 
         self.set_parameters(**parameters)
         self.seedname=seedname
-<<<<<<< HEAD
-        self.ksep=ksep
-        self.delta_fz=delta_fz
-
-        self.morb  = morb
-        self.berry = berry
-        self.spin  = spin
-        self.SHC   = SHC
-        self.qiao  = qiao
-
-        self.AA_R=None
-        self.BB_R=None
-        self.CC_R=None
-        self.FF_R=None
-        self.SS_R=None
-        self.SA_R=None
-        self.SHA_R=None
-        self.SR_R=None
-        self.SH_R=None
-        self.SHR_R=None
-
-
-        getAA = False
-        getBB = False
-        getCC = False
-        getSS = False
-        getFF = False
-        getSA = False
-        getSHA = False
-        getSHC = False
-    
-        if self.morb: 
-            getAA=getBB=getCC=True
-        if self.berry: 
-            getAA=True
-        if self.spin: 
-            getSS=True
-        if self.SHC and self.qiao:
-            getAA=getSS=getSHC=True
-        if self.SHC and not self.qiao:
-            getAA=getSS=getSA=getSHA=True
-
-
-        self.frozen_max=frozen_max
-        self.random_gauge=random_gauge
-        self.degen_thresh=degen_thresh
-=======
->>>>>>> ec23ba43
 
         chk=CheckPoint(self.seedname)
         self.real_lattice,self.recip_lattice=real_recip_lattice(chk.real_lattice,chk.recip_lattice)
@@ -128,15 +67,11 @@
         self.nRvec0=len(self.iRvec)
         self.num_wann=chk.num_wann
 
-<<<<<<< HEAD
-
-=======
         if  self.use_ws:
             print ("using ws_distance")
             #ws_map=ws_dist_map_gen(np.copy(self.iRvec),np.copy(chk.wannier_centres), np.copy(chk.mp_grid),np.copy(self.real_lattice),npar=npar)
             ws_map=ws_dist_map_gen(self.iRvec,chk.wannier_centres, chk.mp_grid,self.real_lattice, npar=npar)
         
->>>>>>> ec23ba43
         eig=EIG(seedname)
         if self.getAA or self.getBB:
             mmn=MMN(seedname,npar=npar)
@@ -174,40 +109,30 @@
             spn=SPN(seedname)
             t0=time()
             self.SS_R=fourier_q_to_R_loc(chk.get_SS_q(spn))
-            if getSHC:
+            if self.getSHC:
                 self.SR_R=fourier_q_to_R_loc(chk.get_SR_q(spn,mmn))
                 self.SH_R=fourier_q_to_R_loc(chk.get_SH_q(spn,eig))
                 self.SHR_R=fourier_q_to_R_loc(chk.get_SHR_q(spn,mmn,eig))
             timeFFT+=time()-t0
             del spn
-<<<<<<< HEAD
-
-        if getSA:
+
+        if self.getSA:
             siu=SIU(seedname)
             t0=time()
             self.SA_R=fourier_q_to_R_loc(chk.get_SA_q(siu,mmn))
             timeFFT+=time()-t0
             del siu
 
-        if getSHA:
+        if self.getSHA:
             shu=SHU(seedname)
             t0=time()
             self.SHA_R=fourier_q_to_R_loc(chk.get_SHA_q(shu,mmn))
             timeFFT+=time()-t0
             del shu
 
-        print ("time for FFT_q_to_R : {} s".format(timeFFT))
-
-        if  use_ws:
-            print ("using ws_distance")
-            ws_map=ws_dist_map_gen(self.iRvec,chk.wannier_centres, chk.mp_grid,self.real_lattice,npar=npar)
-            for X in ['HH','AA','BB','CC','SS','FF','SA','SHA','SR','SH','SHR']:
-=======
- 
         print ("time for FFT_q_to_R : {} s".format(timeFFT))
         if  self.use_ws:
-            for X in ['HH','AA','BB','CC','SS','FF']:
->>>>>>> ec23ba43
+            for X in ['HH','AA','BB','CC','SS','FF','SA','SHA','SR','SH','SHR']:
                 XR=X+'_R'
                 if hasattr(self,XR) :
                     print ("using ws_dist for {}".format(XR))
@@ -219,14 +144,12 @@
         print ("Reommended size of FFT grid", self.NKFFT_recommended)
         print ("Real-space lattice:\n",self.real_lattice)
 
-<<<<<<< HEAD
     def qiao(self):
         return self.qiao
-=======
+
     @property
     def NKFFT_recommended(self):
         return self.mp_grid
->>>>>>> ec23ba43
 
     def wigner_seitz(self,mp_grid):
         ws_search_size=np.array([1]*3)
@@ -291,16 +214,6 @@
 def ws_dist_stars(iRvec,cRvec,param):
           shifts_int_all,wannier_centres,real_lattice, ws_distance_tol, num_wann = param
           irvec_new={}
-<<<<<<< HEAD
-          for jw in range(ws_map.num_wann):
-            for iw in range(ws_map.num_wann):
-               # function JW translated in the Wigner-Seitz around function IW
-               # and also find its degeneracy, and the integer shifts needed
-               # to identify it
-               R_in=-wannier_centres[iw] +cRvec + wannier_centres[ jw]
-               dist=np.linalg.norm( R_in[None,:]+shifts_int_all.dot(real_lattice),axis=1)
-               irvec_new[(iw,jw)]=iRvec+shifts_int_all[ dist-dist.min() < ws_distance_tol ].copy()
-=======
           for jw in range(num_wann):
             for iw in range(num_wann):
               # function JW translated in the Wigner-Seitz around function IW
@@ -310,7 +223,6 @@
               dist=np.linalg.norm( R_in[None,:]+shifts_int_all.dot(real_lattice),axis=1)
               #irvec_new[(ir,iw,jw)]=iRvec+shifts_int_all[ dist-dist.min() < ws_distance_tol ].copy()
               irvec_new[(iw,jw)]=iRvec+shifts_int_all[ dist-dist.min() < ws_distance_tol ].copy()
->>>>>>> ec23ba43
           return irvec_new
 
 
