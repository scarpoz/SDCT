#                                                            #
# This file is distributed as part of the WannierBerri code  #
# under the terms of the GNU General Public License. See the #
# file `LICENSE' in the root directory of the WannierBerri   #
# distribution, or http://www.gnu.org/copyleft/gpl.txt       #
#                                                            #
# The WannierBerri code is hosted on GitHub:                 #
# https://github.com/stepan-tsirkin/wannier-berri            #
#                     written by                             #
#           Stepan Tsirkin, University of Zurich             #
#                                                            #
#------------------------------------------------------------


## TODO : maybe to make some lazy_property's not so lazy to save some memory
import numpy as np
import lazy_property
from .__parallel import pool
from collections import defaultdict
from .__system import System
import time
from .__utility import  print_my_name_start,print_my_name_end, FFT_R_to_k, alpha_A,beta_A
import gc
import os
from .__tetrahedron import TetraWeights,get_bands_in_range,get_bands_below_range
from .formula import Matrix_ln, Matrix_GenDer_ln

def _rotate_matrix(X):
    return X[1].T.conj().dot(X[0]).dot(X[1])


def parity_I(name,der=0):
    """returns True if quantity is odd under inversion,(after a real trace is taken, if appropriate)
     False otherwise  
    raises for unknown quantities"""
    if name in ['Ham','CC','FF','OO','SS']:  # even before derivative
        p=0
    elif name in ['T_wcc']:     # odd before derivative
        p=1
    elif name in ['D','AA','BB','CCab']:
        return None
    else :
        raise ValueError(f"parity under inversion unknown for {name}")
    return bool( (p+der)%2 )


def parity_TR(name,der=0):
    """returns True if quantity is odd under TR, ,(after a real trace is taken, if appropriate)
    False otherwise
    raises ValueError for unknown quantities"""
    if name in ['Ham','T_wcc']:   # even before derivative
        p=0 
    elif name in ['CC','FF','OO','SS']:      # odd before derivative
        p=1
    elif name in ['D','AA','BB','CCab']:
        return None
    else :
        raise ValueError(f"parity under TR unknown for {name}")
    return bool( (p+der)%2 )

class _Dcov(Matrix_ln):
    def __init__(self,data_K):
        super().__init__(data_K.D_H)
    def nn(self,ik,inn,out):
        raise ValueError("Dln should not be called within inner states")


   
class Data_K(System):
    default_parameters =  {
#Those are not used at the moment , but will be restored (TODO):
#                    'frozen_max': -np.Inf,
#                    'delta_fz':0.1,
                    'Emin': -np.Inf ,
                    'Emax': np.Inf ,
                    'use_wcc_phase':False,
                    'fftlib' : 'fftw',
                    'npar_k' : 1 ,
                    'random_gauge':False,
                    'degen_thresh_random_gauge':1e-4 ,
                    '_FF_antisym'   : False,
                    '_CCab_antisym' : False
                       }

    __doc__ = """
    class to store many data calculated on a specific FFT grid.  
    The stored data can be used to evaluate many quantities.
    Is destroyed after  everything is evaluated for the FFT grid

    Parameters
    -----------
    random_gauge : bool
        applies random unitary rotations to degenerate states. Needed only for testing, to make sure that gauge covariance is preserved. Default: ``{random_gauge}``
    degen_thresh_random_gauge : float
        threshold to consider bands as degenerate for random_gauge Default: ``{degen_thresh_random_gauge}``
    fftlib :  str
        library used to perform fft : 'fftw' (defgault) or 'numpy' or 'slow'
    """ .format(**default_parameters)


#Those are not used at the moment , but will be restored (TODO):
#    frozen_max : float
#        position of the upper edge of the frozen window. Used in the evaluation of orbital moment. But not necessary. 
#        If not specified, attempts to read this value from system. Othewise set to  ``{frozen_max}``
#    delta_fz:float
#        size of smearing for B matrix with frozen window, from frozen_max-delta_fz to frozen_max. Default: ``{delta_fz}``



    def __init__(self,system,dK,grid,Kpoint=None,**parameters):
        self.system=system
        self.set_parameters(**parameters)

        self.grid=grid
        self.NKFFT=grid.FFT
        self.select_K=np.ones(self.nk,dtype=bool)
        self.findif=grid.findif
        self.real_lattice = system.real_lattice
        self.num_wann=self.system.num_wann
        self.Kpoint=Kpoint
        self.nkptot = self.NKFFT[0]*self.NKFFT[1]*self.NKFFT[2]
        self.cRvec_wcc=self.system.cRvec_p_wcc

        self.fft_R_to_k=FFT_R_to_k(self.system.iRvec,self.NKFFT,self.num_wann, numthreads=self.npar_k if self.npar_k>0 else 1,lib=self.fftlib)
        self.poolmap=pool(self.npar_k)[0]

        self.expdK=np.exp(2j*np.pi*self.system.iRvec.dot(dK))
        self.dK=dK
        self._bar_quantities = {}
        self._covariant_quantities = {}

    def set_parameters(self,**parameters):
        for param in self.default_parameters:
            if param in parameters:
                vars(self)[param]=parameters[param]
            else: 
                vars(self)[param]=self.default_parameters[param]
        for param in parameters:
            if param not in self.default_parameters:
                print (f"WARNING: parameter {param} was passed to data_K, which is not recognised")


###########################################
###   Now the **_R objects are evaluated only on demand 
### - as Lazy_property (if used more than once) 
###   as property   - iif used only once
###   let's write them explicitly, for better code readability
###########################

    @lazy_property.LazyProperty
    def Ham_R(self):
        return self.system.Ham_R*self.expdK[None,None,:]

    @lazy_property.LazyProperty
    def AA_R(self):
        return self.system.AA_R*self.expdK[None,None,:,None]

    #  this is a bit ovberhead, but to maintain uniformity of the code let's use this
    @lazy_property.LazyProperty
    def T_wcc_R(self):
        nw = self.num_wann
        res = np.zeros((nw,nw,self.system.nRvec,3),dtype=complex)
        res [np.arange(nw),np.arange(nw),self.system.iR0,:] = self.system.wannier_centers_cart_wcc_phase
        return res


    @lazy_property.LazyProperty
    def OO_R(self):
        # We do not multiply by expdK, because it is already accounted in AA_R
        return  1j*(self.cRvec_wcc[:,:,:,alpha_A]* self.AA_R[:,:,:,beta_A] - self.cRvec_wcc[:,:,:,beta_A]* self.AA_R[:,:,:,alpha_A])

    @lazy_property.LazyProperty
    def BB_R(self):
        return self.system.BB_R*self.expdK[None,None,:,None]

    @lazy_property.LazyProperty
    def CC_R(self):
        return self.system.CC_R*self.expdK[None,None,:,None]

    @lazy_property.LazyProperty
    def CCab_R(self):
        if self._CCab_antisym:
            CCab = np.zeros( (self.num_wann,self.num_wann,self.system.nRvec,3,3),dtype = complex )
            CCab[:,:,:,alpha_A,beta_A] =  -0.5j*self.CC_R
            CCab[:,:,:,beta_A,alpha_A] =   0.5j*self.CC_R
            return CCab
        else :
            return self.system.CCab_R*self.expdK[None,None,:,None,None]

    @lazy_property.LazyProperty
    def FF_R(self):
        if self._FF_antisym:
            return self.cRvec_wcc[:,:,:,:,None]* self.AA_R[:,:,:,None,:]
        else :
            return self.system.FF_R*self.expdK[None,None,:,None,None]

    @lazy_property.LazyProperty
    def SS_R(self):
        return self.system.SS_R*self.expdK[None,None,:,None]

    @property
    def SH_R(self):
        return self.system.SH_R*self.expdK[None,None,:,None]

    @property
    def SR_R(self):
        return self.system.SR_R*self.expdK[None,None,:,None,None]

    @property
    def SA_R(self):
        return self.system.SA_R*self.expdK[None,None,:,None,None]

    @property
    def SHA_R(self):
        return self.system.SHA_R*self.expdK[None,None,:,None,None]

    @property
    def SHR_R(self):
        return self.system.SHR_R*self.expdK[None,None,:,None,None]

###############################################################

###########
#  TOOLS  #
###########

    def _rotate(self,mat):
        print_my_name_start()
        assert mat.ndim>2
        if mat.ndim==3:
            return  np.array(self.poolmap( _rotate_matrix , zip(mat,self.UU_K)))
        else:
            for i in range(mat.shape[-1]):
                mat[...,i]=self._rotate(mat[...,i])
            return mat


    def _R_to_k_H(self,XX_R,der=0,hermitean=True):
        """ converts from real-space matrix elements in Wannier gauge to 
            k-space quantities in k-space. 
            der [=0] - defines the order of comma-derivative 
            hermitean [=True] - consider the matrix hermitean
            WARNING: the input matrix is destroyed, use np.copy to preserve it"""
        
        for i in range(der):
            shape_cR = np.shape(self.cRvec_wcc)
            XX_R=1j*XX_R.reshape( (XX_R.shape)+(1,) ) * self.cRvec_wcc.reshape((shape_cR[0],shape_cR[1],self.system.nRvec)+(1,)*len(XX_R.shape[3:])+(3,))
        return  self._rotate((self.fft_R_to_k( XX_R,hermitean=hermitean))[self.select_K]  )

#####################
#  Basic variables  #
#####################
    @lazy_property.LazyProperty
    def nbands(self):
        return self.Ham_R.shape[0]

    @lazy_property.LazyProperty
    def kpoints_all(self):
        return (self.grid.points_FFT+self.dK[None])%1

    @lazy_property.LazyProperty
    def nk(self):
        return np.prod(self.NKFFT)

    @lazy_property.LazyProperty
    def tetraWeights(self):
        return TetraWeights(self.E_K,self.E_K_corners)

<<<<<<< HEAD
    def get_bands_in_range_groups(self,emin,emax,degen_thresh=-1,degen_Kramers=False,sea=False):
        res=[]
        for ik in range(self.nk):
            bands_in_range=get_bands_in_range(emin,emax,self.E_K[ik],degen_thresh=degen_thresh,degen_Kramers=degen_Kramers)
            weights= { (ib1,ib2):self.E_K[ik,ib1:ib2].mean() 
=======
    def get_bands_in_range(self,emin,emax,op=0,ed=None):
        if ed is None: ed=self.NKFFT_tot
        select = [ np.where((self.E_K[ik]>=emin)*(self.E_K[ik]<=emax))[0] for ik in range(op,ed) ]
        return  [ {ib:self.E_K[ik+op,ib]  for ib in sel } for ik,sel in enumerate(select) ]

    def get_bands_below_range(self,emin,emax,op=0,ed=None):
        if ed is None: ed=self.NKFFT_tot
        res=[np.where((self.E_K[ik]<emin))[0] for ik in range(op,ed)]
        return [{a.max():self.E_K[ik+op,a.max()]} if len(a)>0 else [] for ik,a in enumerate(res)]

    def get_bands_in_range_sea(self,emin,emax,op=0,ed=None):
        if ed is None: ed=self.NKFFT_tot
        res=self.get_bands_in_range(emin,emax,op,ed)
        for ik in range(op,ed):
           add=np.where((self.E_K[ik]<emin))[0]
           if len(add)>0:
               res[ik-op][add.max()]=self.E_K[ik,add.max()]
        return res

    def get_bands_in_range_groups_ik(self,ik,emin,emax,degen_thresh=-1,degen_Kramers=False,sea=False):
        bands_in_range=get_bands_in_range(emin,emax,self.E_K[ik],degen_thresh=degen_thresh,degen_Kramers=degen_Kramers)
        weights= { (ib1,ib2):self.E_K[ik,ib1:ib2].mean() 
>>>>>>> d290b0c1
                          for ib1,ib2 in bands_in_range  
                     }
        if sea :
                bandmax=get_bands_below_range(emin,self.E_K[ik])
                if len(bands_in_range)>0 :
                    bandmax=min(bandmax, bands_in_range[0][0])
                if bandmax>0:
                    weights[(0,bandmax)]=-np.Inf
        return weights


    def get_bands_in_range_groups(self,emin,emax,op=0,ed=None,degen_thresh=-1,degen_Kramers=False,sea=False):
        if ed is None: ed=self.NKFFT_tot
        res=[]
        for ik in range(op,ed):
            res.append( self.get_bands_in_range_groups_ik(ik,emin,emax,degen_thresh,degen_Kramers,sea)
        return res

###################################################
#  Basic variables and their standard derivatives #
###################################################
    @lazy_property.LazyProperty
    def E_K(self):
        print_my_name_start()
        EUU=self.poolmap(np.linalg.eigh,self.HH_K)
        E_K=np.array([euu[0] for euu in EUU])
        select=(E_K>self.Emin)*(E_K<self.Emax)
        self.select_K=np.all(select,axis=1)
        self.select_B=np.all(select,axis=0)
        self.nk_selected=self.select_K.sum()
        self.nb_selected=self.select_B.sum()
        self._UU=np.array([euu[1] for euu in EUU])[self.select_K,:][:,self.select_B]
        print_my_name_end()
        return E_K[self.select_K,:][:,self.select_B]
    
    # evaluate the energies in the corners of the parallelepiped, in order to use tetrahedron method
    @lazy_property.LazyProperty
    def E_K_corners(self):
        dK2=self.Kpoint.dK_fullBZ/2
        expdK=np.exp(2j*np.pi*self.system.iRvec*dK2[None,:])  # we omit the wcc phases here, because they do not affect hte energies
        expdK=np.array([1./expdK,expdK])
        Ecorners=np.zeros((self.nk_selected,2,2,2,self.nb_selected),dtype=float)
        for ix in 0,1:
            for iy in 0,1:
               for iz in 0,1:
                   _expdK=expdK[ix,:,0]*expdK[iy,:,1]*expdK[iz,:,2]
                   _Ham_R=self.Ham_R[:,:,:]*_expdK[None,None,:]
                   _HH_K=self.fft_R_to_k( _Ham_R, hermitean=True)
                   E=np.array(self.poolmap(np.linalg.eigvalsh,_HH_K))
                   Ecorners[:,ix,iy,iz,:]=E[self.select_K,:][:,self.select_B]
        print_my_name_end()
        return Ecorners

    @property
    def HH_K(self):
        return self.fft_R_to_k( self.Ham_R, hermitean=True) 

    @lazy_property.LazyProperty
    def delE_K(self):
        print_my_name_start()
        delE_K = np.einsum("klla->kla",self.Xbar('Ham',1))
        check=np.abs(delE_K).imag.max()
        if check>1e-10: raiseruntimeError ( "The band derivatives have considerable imaginary part: {0}".format(check) )
        return delE_K.real

    def Xbar(self,name,der=0):
        key = (name,der)
        if key not in self._bar_quantities:
            self._bar_quantities[key] = self._R_to_k_H( getattr(self,name+'_R').copy() , der=der, 
                    hermitean = (name in ['AA','SS','OO'])  )
        return self._bar_quantities[key]

    def covariant(self,name,commader=0,gender=0,save = True):
        assert commader*gender==0 , "cannot mix comm and generalized derivatives"
        key = (name,commader,gender)
        if key not in self._covariant_quantities:
            if gender == 0:
                res = Matrix_ln(self.Xbar(name,commader) ,
                    Iodd = parity_I(name,commader),TRodd = parity_TR(name,commader)
                        )
            elif gender == 1:
                if name == 'Ham':
                    res =  self.V_covariant
                else:
                    res = Matrix_GenDer_ln(self.covariant(name),self.covariant(name,commader=1),
                        self.Dcov ,
                    Iodd = parity_I(name,gender),TRodd = parity_TR(name,gender) 
                            )
            else:
                raise NotImplementedError()
            if not save: 
                return res
            else:
                self._covariant_quantities[key] = res 
        return self._covariant_quantities[key]

    @property
    def V_covariant(self):
        class V(Matrix_ln):
            def __init__(self,matrix):
                super().__init__(matrix,TRodd = True, Iodd = True)

            def ln(self,ik,inn,out):
                return np.zeros((len(out),len(inn),3),dtype=complex)
        return V(self.Xbar('Ham',der=1))


    @lazy_property.LazyProperty
    def Dcov(self):
        return  _Dcov(self)



    @lazy_property.LazyProperty
    def dEig_inv(self):
        dEig_threshold=1.e-7
        dEig=self.E_K[:,:,None]-self.E_K[:,None,:]
        select=abs(dEig)<dEig_threshold
        dEig[select]=dEig_threshold
        dEig=1./dEig
        dEig[select]=0.
        return dEig

#    defining sets of degenerate states - needed only for testing with random_gauge
    @lazy_property.LazyProperty
    def degen(self):
            A=[np.where(E[1:]-E[:-1]>self.degen_thresh_random_gauge)[0]+1 for E in self.E_K ]
            A=[ [0,]+list(a)+[len(E)] for a,E in zip(A,self.E_K) ]
            return [[(ib1,ib2) for ib1,ib2 in zip(a,a[1:]) if ib2-ib1>1 ]    for a in A ]

    @lazy_property.LazyProperty
    def UU_K(self):
        print_my_name_start()
        self.E_K
        # the following is needed only for testing : 
        if self.random_gauge:
            from scipy.stats import unitary_group
            cnt=0
            s=0
            for ik,deg in enumerate(self.true):
                for ib1,ib2 in deg:
                    self._UU[ik,:,ib1:ib2]=self._UU[ik,:,ib1:ib2].dot( unitary_group.rvs(ib2-ib1) )
                    cnt+=1
                    s+=ib2-ib1
        print_my_name_end()
        return self._UU

    @lazy_property.LazyProperty
    def D_H(self):
        return -self.Xbar('Ham',1)*self.dEig_inv[:, :,:,None]

    @lazy_property.LazyProperty
    def A_H(self):
        '''Generalized Berry connection matrix, A^(H) as defined in eqn. (25) of 10.1103/PhysRevB.74.195118.'''
        return self.Xbar('AA') + 1j*self.D_H<|MERGE_RESOLUTION|>--- conflicted
+++ resolved
@@ -266,13 +266,6 @@
     def tetraWeights(self):
         return TetraWeights(self.E_K,self.E_K_corners)
 
-<<<<<<< HEAD
-    def get_bands_in_range_groups(self,emin,emax,degen_thresh=-1,degen_Kramers=False,sea=False):
-        res=[]
-        for ik in range(self.nk):
-            bands_in_range=get_bands_in_range(emin,emax,self.E_K[ik],degen_thresh=degen_thresh,degen_Kramers=degen_Kramers)
-            weights= { (ib1,ib2):self.E_K[ik,ib1:ib2].mean() 
-=======
     def get_bands_in_range(self,emin,emax,op=0,ed=None):
         if ed is None: ed=self.NKFFT_tot
         select = [ np.where((self.E_K[ik]>=emin)*(self.E_K[ik]<=emax))[0] for ik in range(op,ed) ]
@@ -295,7 +288,6 @@
     def get_bands_in_range_groups_ik(self,ik,emin,emax,degen_thresh=-1,degen_Kramers=False,sea=False):
         bands_in_range=get_bands_in_range(emin,emax,self.E_K[ik],degen_thresh=degen_thresh,degen_Kramers=degen_Kramers)
         weights= { (ib1,ib2):self.E_K[ik,ib1:ib2].mean() 
->>>>>>> d290b0c1
                           for ib1,ib2 in bands_in_range  
                      }
         if sea :
